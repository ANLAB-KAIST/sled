#![allow(unsafe_code)]

// TODO we can skip the first offset because it's always 0

use std::{
    alloc::{alloc_zeroed, dealloc, Layout},
    cmp::Ordering::{self, Equal, Greater, Less},
    convert::{TryFrom, TryInto},
    fmt,
    mem::{align_of, size_of},
    num::{NonZeroU16, NonZeroU64},
    ops::{Bound, Deref, DerefMut},
    sync::Arc,
};

use crate::{varint, IVec, Link};

const ALIGNMENT: usize = align_of::<Header>();

macro_rules! tf {
    ($e:expr) => {
        usize::try_from($e).unwrap()
    };
    ($e:expr, $t:ty) => {
        <$t>::try_from($e).unwrap()
    };
}

// allocates space for a header struct at the beginning.
fn uninitialized_node(len: usize) -> Inner {
    let layout = Layout::from_size_align(len, ALIGNMENT).unwrap();

    unsafe {
        let ptr = alloc_zeroed(layout);
        Inner { ptr, len }
    }
}

#[repr(C)]
#[derive(Debug, Clone, Copy)]
pub struct Header {
    // NB always lay out fields from largest to smallest to properly pack the struct
    pub next: Option<NonZeroU64>,
    pub merging_child: Option<NonZeroU64>,
    lo_len: u64,
    hi_len: u64,
    pub children: u32,
    fixed_key_length: Option<NonZeroU16>,
    // we use this form to squish it all into
    // 16 bytes, but really we do allow
    // for Some(0) by shifting everything
    // down by one on access.
    fixed_value_length: Option<NonZeroU16>,
    // if all keys on a node are equidistant,
    // we can avoid writing any data for them
    // at all.
    fixed_key_stride: Option<NonZeroU16>,
    pub prefix_len: u8,
    probation_ops_remaining: u8,
    // this can be 3 bits. 111 = 7, but we
    // will never need 7 bytes for storing offsets.
    // address spaces cap out at 2 ** 48 (256 ** 6)
    // so as long as we can represent the numbers 1-6,
    // we can reach the full linux address space currently
    // supported as of 2021.
    offset_bytes: u8,
    // can be 2 bits
    pub rewrite_generations: u8,
    // this can really be 2 bits, representing
    // 00: all updates have been at the end
    // 01: mixed updates
    // 10: all updates have been at the beginning
    activity_sketch: u8,
    version: u8,
    // can be 1 bit
    pub merging: bool,
    // can be 1 bit
    pub is_index: bool,
}

<<<<<<< HEAD
pub struct Iter<'a> {
    overlay: std::iter::Skip<im::ordmap::Iter<'a, IVec, Option<IVec>>>,
=======
fn apply_computed_distance(mut buf: &mut [u8], mut distance: usize) {
    while distance > 0 {
        let last = &mut buf[buf.len() - 1];
        let distance_byte = u8::try_from(distance % 256).unwrap();
        let carry = if 255 - distance_byte < *last { 1 } else { 0 };
        *last = last.wrapping_add(distance_byte);
        distance = (distance >> 8) + carry;
        if distance != 0 {
            let new_len = buf.len() - 1;
            buf = &mut buf[..new_len];
        }
    }
}

// TODO change to u64 or u128 output
// This function has several responsibilities:
// * `find` will call this when looking for the
//   proper child pid on an index, with slice
//   lengths that may or may not match
// * `KeyRef::Ord` and `KeyRef::distance` call
//   this while performing node iteration,
//   again with possibly mismatching slice
//   lengths. Merging nodes together, or
//   merging overlays into inner nodes
//   will rely on this functionality, and
//   it's possible for the lengths to vary.
//
// This is not a general-purpose function. It
// is not possible to determine distances when
// the distance is not representable using the
// return type of this function.
//
// This is different from simply treating
// the byte slice as a zero-padded big-endian
// integer because length exists as a variable
// dimension that must be numerically represented
// in a way that preserves lexicographic ordering.
fn shared_distance(base: &[u8], search: &[u8]) -> usize {
    fn f1(base: &[u8], search: &[u8]) -> usize {
        (search[search.len() - 1] - base[search.len() - 1]) as usize
    }
    fn f2(base: &[u8], search: &[u8]) -> usize {
        (u16::from_be_bytes(search.try_into().unwrap()) as usize)
            - (u16::from_be_bytes(base.try_into().unwrap()) as usize)
    }
    fn f3(base: &[u8], search: &[u8]) -> usize {
        (u32::from_be_bytes([0, search[0], search[1], search[2]]) as usize)
            - (u32::from_be_bytes([0, base[0], base[1], base[2]]) as usize)
    }
    fn f4(base: &[u8], search: &[u8]) -> usize {
        (u32::from_be_bytes(search.try_into().unwrap()) as usize)
            - (u32::from_be_bytes(base.try_into().unwrap()) as usize)
    }
    testing_assert!(
        base <= search,
        "expected base {:?} to be <= search {:?}",
        base,
        search
    );
    testing_assert!(
        base.len() == search.len(),
        "base len: {} search len: {}",
        base.len(),
        search.len()
    );
    testing_assert!(!base.is_empty());
    testing_assert!(base.len() <= 4);

    let computed_gotos = [f1, f2, f3, f4];
    computed_gotos[search.len() - 1](base, search)
}

#[derive(Debug, Clone, Copy)]
enum KeyRef<'a> {
    // used when all keys on a node are linear
    // with a fixed stride length, allowing us to
    // avoid ever actually storing any of them
    Computed { base: &'a [u8], distance: usize },
    // used when keys are not linear, and we
    // store the actual prefix-encoded keys on the node
    Slice(&'a [u8]),
}

impl<'a> From<KeyRef<'a>> for IVec {
    fn from(kr: KeyRef<'a>) -> IVec {
        (&kr).into()
    }
}

impl<'a> From<&KeyRef<'a>> for IVec {
    fn from(kr: &KeyRef<'a>) -> IVec {
        match kr {
            KeyRef::Computed { base, distance } => {
                let mut ivec: IVec = (*base).into();
                apply_computed_distance(&mut ivec, *distance);
                ivec
            }
            KeyRef::Slice(s) => (*s).into(),
        }
    }
}

impl<'a> KeyRef<'a> {
    fn unwrap_slice(&self) -> &[u8] {
        if let KeyRef::Slice(s) = self {
            s
        } else {
            panic!("called KeyRef::unwrap_slice on a KeyRef::Computed");
        }
    }

    fn write_into(&self, buf: &mut [u8]) {
        match self {
            KeyRef::Computed { base, distance } => {
                let buf_len = buf.len();
                buf[buf_len - base.len()..].copy_from_slice(base);
                apply_computed_distance(buf, *distance);
            }
            KeyRef::Slice(s) => buf.copy_from_slice(s),
        }
    }

    fn shared_distance(&self, other: &KeyRef<'_>) -> usize {
        match (self, other) {
            (
                KeyRef::Computed { base: a, distance: da },
                KeyRef::Computed { base: b, distance: db },
            ) => {
                assert!(a.len() <= 4);
                assert!(b.len() <= 4);
                let s_len = a.len().min(b.len());
                let s_a = &a[..s_len];
                let s_b = &b[..s_len];
                let s_da = shift_distance(a, *da, a.len() - s_len);
                let s_db = shift_distance(b, *db, b.len() - s_len);
                match a.cmp(b) {
                    Less => shared_distance(s_a, s_b) + s_db - s_da,
                    Greater => (s_db - s_da) - shared_distance(s_b, s_a),
                    Equal => db - da,
                }
            }
            (KeyRef::Computed { .. }, KeyRef::Slice(b)) => {
                // recurse to first case
                self.shared_distance(&KeyRef::Computed { base: b, distance: 0 })
            }
            (KeyRef::Slice(a), KeyRef::Computed { .. }) => {
                // recurse to first case
                KeyRef::Computed { base: a, distance: 0 }.shared_distance(other)
            }
            (KeyRef::Slice(a), KeyRef::Slice(b)) => {
                // recurse to first case
                KeyRef::Computed { base: a, distance: 0 }
                    .shared_distance(&KeyRef::Computed { base: b, distance: 0 })
            }
        }
    }

    fn is_empty(&self) -> bool {
        self.len() == 0
    }

    fn len(&self) -> usize {
        match self {
            KeyRef::Computed { base, distance } => {
                let mut slack = 0_usize;
                for c in base.iter() {
                    slack += 255 - *c as usize;
                    slack <<= 8;
                }
                slack >>= 8;
                base.len() + if *distance > slack { 1 } else { 0 }
            }
            KeyRef::Slice(s) => s.len(),
        }
    }
}

// this function "corrects" a distance calculated
// for shared prefix lengths by accounting for
// dangling bytes that were omitted from the
// shared calculation. We only need to subtract
// distance when the base is shorter than the
// search key, because in the other case,
// the result is still usable
fn unshift_distance(
    mut shared_distance: usize,
    base: &[u8],
    search: &[u8],
) -> usize {
    if base.len() > search.len() {
        for byte in &base[search.len()..] {
            shared_distance <<= 8;
            shared_distance -= *byte as usize;
        }
    }

    shared_distance
}

fn shift_distance(
    mut buf: &[u8],
    mut distance: usize,
    mut shift: usize,
) -> usize {
    while shift > 0 {
        let last = buf[buf.len() - 1];
        let distance_byte = u8::try_from(distance % 256).unwrap();
        let carry = if 255 - distance_byte < last { 1 } else { 0 };
        distance = (distance >> 8) + carry;
        buf = &buf[..buf.len() - 1];
        shift -= 1;
    }
    distance
}

impl PartialEq<KeyRef<'_>> for KeyRef<'_> {
    fn eq(&self, other: &KeyRef<'_>) -> bool {
        if self.len() != other.len() {
            return false;
        }
        self.cmp(other) == Equal
    }
}

impl Eq for KeyRef<'_> {}

impl Ord for KeyRef<'_> {
    fn cmp(&self, other: &KeyRef<'_>) -> Ordering {
        // TODO this needs to avoid linear_distance
        // entirely when the lengths between `a` and
        // `b` are more than the number of elements
        // that we can actually represent numerical
        // distances using
        match (self, other) {
            (
                KeyRef::Computed { base: a, distance: da },
                KeyRef::Computed { base: b, distance: db },
            ) => {
                let s_len = a.len().min(b.len());
                let s_a = &a[..s_len];
                let s_b = &b[..s_len];
                let s_da = shift_distance(a, *da, a.len() - s_len);
                let s_db = shift_distance(b, *db, b.len() - s_len);

                let shared_cmp = match s_a.cmp(s_b) {
                    Less => s_da.cmp(&(shared_distance(s_a, s_b) + s_db)),
                    Greater => (shared_distance(s_b, s_a) + s_da).cmp(&s_db),
                    Equal => s_da.cmp(&s_db),
                };

                match shared_cmp {
                    Equal => a.len().cmp(&b.len()),
                    other => other,
                }
            }
            (KeyRef::Computed { .. }, KeyRef::Slice(b)) => {
                // recurse to first case
                self.cmp(&KeyRef::Computed { base: b, distance: 0 })
            }
            (KeyRef::Slice(a), KeyRef::Computed { .. }) => {
                // recurse to first case
                KeyRef::Computed { base: a, distance: 0 }.cmp(other)
            }
            (KeyRef::Slice(a), KeyRef::Slice(b)) => a.cmp(b),
        }
    }
}

impl PartialOrd<KeyRef<'_>> for KeyRef<'_> {
    fn partial_cmp(&self, other: &KeyRef<'_>) -> Option<Ordering> {
        Some(self.cmp(other))
    }
}

impl PartialOrd<[u8]> for KeyRef<'_> {
    fn partial_cmp(&self, other: &[u8]) -> Option<Ordering> {
        self.partial_cmp(&KeyRef::Slice(other))
    }
}

impl PartialEq<[u8]> for KeyRef<'_> {
    fn eq(&self, other: &[u8]) -> bool {
        self.eq(&KeyRef::Slice(other))
    }
}

struct Iter<'a> {
    overlay: std::slice::Iter<'a, (IVec, Option<IVec>)>,
>>>>>>> 1fe4ba0f
    node: &'a Inner,
    node_position: usize,
    node_back_position: usize,
    next_a: Option<(&'a [u8], Option<&'a IVec>)>,
    next_b: Option<(KeyRef<'a>, &'a [u8])>,
    next_back_a: Option<(&'a [u8], Option<&'a IVec>)>,
    next_back_b: Option<(KeyRef<'a>, &'a [u8])>,
}

impl<'a> Iterator for Iter<'a> {
    type Item = (KeyRef<'a>, &'a [u8]);

    fn next(&mut self) -> Option<Self::Item> {
        loop {
            if self.next_a.is_none() {
                log::trace!("src/node.rs:94");
                if let Some((k, v)) = self.overlay.next() {
                    log::trace!("next_a is now ({:?}, {:?})", k, v);
                    self.next_a = Some((k.as_ref(), v.as_ref()));
                }
            }
            if self.next_b.is_none()
                && self.node.children() > self.node_position
            {
                self.next_b = Some((
                    self.node.index_key(self.node_position),
                    self.node.index_value(self.node_position),
                ));
                log::trace!("next_b is now {:?}", self.next_b);
                self.node_position += 1;
            }
            match (self.next_a, self.next_b) {
                (None, _) => {
                    log::trace!("src/node.rs:112");
                    log::trace!("iterator returning {:?}", self.next_b);
                    return self.next_b.take();
                }
                (Some((_, None)), None) => {
                    log::trace!("src/node.rs:113");
                    self.next_a.take();
                }
                (Some((_, Some(_))), None) => {
                    log::trace!("src/node.rs:114");
                    log::trace!("iterator returning {:?}", self.next_a);
                    return self.next_a.take().map(|(k, v)| {
                        (KeyRef::Slice(&*k), v.unwrap().as_ref())
                    });
                }
                (Some((k_a, v_a_opt)), Some((k_b, _))) => {
                    let cmp = KeyRef::Slice(k_a).cmp(&k_b);
                    match (cmp, v_a_opt) {
                        (Equal, Some(_)) => {
                            // prefer overlay, discard node value
                            self.next_b.take();
                            log::trace!("src/node.rs:133");
                            log::trace!("iterator returning {:?}", self.next_a);
                            return self.next_a.take().map(|(k, v)| {
                                (KeyRef::Slice(&*k), v.unwrap().as_ref())
                            });
                        }
                        (Equal, None) => {
                            // skip tombstone and continue the loop
                            log::trace!("src/node.rs:141");
                            self.next_a.take();
                            self.next_b.take();
                        }
                        (Less, Some(_)) => {
                            log::trace!("iterator returning {:?}", self.next_a);
                            return self.next_a.take().map(|(k, v)| {
                                (KeyRef::Slice(&*k), v.unwrap().as_ref())
                            });
                        }
                        (Less, None) => {
                            log::trace!("src/node.rs:151");
                            self.next_a.take();
                        }
                        (Greater, Some(_)) => {
                            log::trace!("src/node.rs:120");
                            log::trace!("iterator returning {:?}", self.next_b);
                            return self.next_b.take();
                        }
                        (Greater, None) => {
                            log::trace!("src/node.rs:146");
                            // we do not clear a tombstone until we move past
                            // it in the underlying node
                            log::trace!("iterator returning {:?}", self.next_b);
                            return self.next_b.take();
                        }
                    }
                }
            }
        }
    }
}

impl<'a> DoubleEndedIterator for Iter<'a> {
    fn next_back(&mut self) -> Option<Self::Item> {
        loop {
            if self.next_back_a.is_none() {
                log::trace!("src/node.rs:458");
                if let Some((k, v)) = self.overlay.next_back() {
                    log::trace!("next_back_a is now ({:?}, {:?})", k, v);
                    self.next_back_a = Some((k.as_ref(), v.as_ref()));
                }
            }
            if self.next_back_b.is_none() && self.node_back_position > 0 {
                self.node_back_position -= 1;
                self.next_back_b = Some((
                    self.node.index_key(self.node_back_position),
                    self.node.index_value(self.node_back_position),
                ));
                log::trace!("next_back_b is now {:?}", self.next_back_b);
            }
            match (self.next_back_a, self.next_back_b) {
                (None, _) => {
                    log::trace!("src/node.rs:474");
                    log::trace!("iterator returning {:?}", self.next_back_b);
                    return self.next_back_b.take();
                }
                (Some((_, None)), None) => {
                    log::trace!("src/node.rs:480");
                    self.next_back_a.take();
                }
                (Some((k_a, None)), Some((k_b, _))) if k_b == *k_a => {
                    // skip tombstone and continue the loop
                    log::trace!("src/node.rs:491");
                    self.next_back_a.take();
                    self.next_back_b.take();
                }
                (Some((k_a, None)), Some((k_b, _))) if k_b > *k_a => {
                    log::trace!("src/node.rs:496");
                    // we do not clear a tombstone until we move past
                    // it in the underlying node
                    log::trace!("iterator returning {:?}", self.next_back_b);
                    return self.next_back_b.take();
                }
                (Some((k_a, None)), Some((k_b, _))) if k_b < *k_a => {
                    log::trace!("src/node.rs:503");
                    self.next_back_a.take();
                }
                (Some((_, Some(_))), None) => {
                    log::trace!("src/node.rs:483");
                    log::trace!("iterator returning {:?}", self.next_back_a);
                    return self.next_back_a.take().map(|(k, v)| {
                        (KeyRef::Slice(&*k), v.unwrap().as_ref())
                    });
                }
                (Some((k_a, Some(_))), Some((k_b, _))) if k_b > *k_a => {
                    log::trace!("src/node.rs:508");
                    log::trace!("iterator returning {:?}", self.next_back_b);
                    return self.next_back_b.take();
                }
                (Some((k_a, Some(_))), Some((k_b, _))) if k_b < *k_a => {
                    log::trace!("iterator returning {:?}", self.next_back_a);
                    return self.next_back_a.take().map(|(k, v)| {
                        (KeyRef::Slice(&*k), v.unwrap().as_ref())
                    });
                }
                (Some((k_a, Some(_))), Some((k_b, _))) if k_b == *k_a => {
                    // prefer overlay, discard node value
                    self.next_back_b.take();
                    log::trace!("src/node.rs:520");
                    log::trace!("iterator returning {:?}", self.next_back_a);
                    return self.next_back_a.take().map(|(k, v)| {
                        (KeyRef::Slice(&*k), v.unwrap().as_ref())
                    });
                }
                _ => unreachable!(
                    "did not expect combination a: {:?} b: {:?}",
                    self.next_back_a, self.next_back_b
                ),
            }
        }
    }
}

#[derive(Debug, PartialEq)]
pub struct Node {
    // the overlay accumulates new writes and tombstones
    // for deletions that have not yet been merged
    // into the inner backing node
    pub(crate) overlay: im::OrdMap<IVec, Option<IVec>>,
    inner: Arc<Inner>,
}

impl Clone for Node {
    fn clone(&self) -> Node {
        Node { inner: self.merge_overlay(), overlay: Default::default() }
    }
}

impl Deref for Node {
    type Target = Inner;
    fn deref(&self) -> &Inner {
        &self.inner
    }
}

impl Node {
    fn iter(&self) -> Iter<'_> {
        Iter {
            overlay: self.overlay.iter().skip(0),
            node: &self.inner,
            node_position: 0,
            next_a: None,
            next_b: None,
            node_back_position: self.children(),
            next_back_a: None,
            next_back_b: None,
        }
    }

    pub(crate) fn iter_index_pids(&self) -> impl '_ + Iterator<Item = u64> {
        log::trace!("iter_index_pids on node {:?}", self);
        self.iter().map(|(_, v)| u64::from_le_bytes(v.try_into().unwrap()))
    }

    pub(crate) unsafe fn from_raw(buf: &[u8]) -> Node {
        Node {
            overlay: Default::default(),
            inner: Arc::new(Inner::from_raw(buf)),
        }
    }

    pub(crate) fn new_root(child_pid: u64) -> Node {
        Node {
            overlay: Default::default(),
            inner: Arc::new(Inner::new_root(child_pid)),
        }
    }

    pub(crate) fn new_hoisted_root(left: u64, at: &[u8], right: u64) -> Node {
        Node {
            overlay: Default::default(),
            inner: Arc::new(Inner::new_hoisted_root(left, at, right)),
        }
    }

    pub(crate) fn new_empty_leaf() -> Node {
        Node {
            overlay: Default::default(),
            inner: Arc::new(Inner::new_empty_leaf()),
        }
    }

    pub(crate) fn apply(&self, link: &Link) -> Node {
        use self::Link::*;

        assert!(
            !self.inner.merging,
            "somehow a link was applied to a node after it was merged"
        );

        match *link {
            Set(ref k, ref v) => self.insert(k, v),
            Del(ref key) => self.remove(key),
            ParentMergeConfirm => {
                assert!(self.merging_child.is_some());
                let merged_child = self
                    .merging_child
                    .expect(
                        "we should have a specific \
                         child that was merged if this \
                         link appears here",
                    )
                    .get();
                let idx = self
                    .iter_index_pids()
                    .position(|pid| pid == merged_child)
                    .unwrap();
                let mut ret =
                    self.remove(&self.index_key(idx).into()).merge_overlay();
                Arc::get_mut(&mut ret).unwrap().merging_child = None;
                Node { inner: ret, overlay: Default::default() }
            }
            ParentMergeIntention(pid) => {
                assert!(
                    self.can_merge_child(pid),
                    "trying to merge {:?} into node {:?} which \
                     is not a valid merge target",
                    link,
                    self
                );
                let mut ret = self.merge_overlay();
                Arc::make_mut(&mut ret).merging_child =
                    Some(NonZeroU64::new(pid).unwrap());
                Node { inner: ret, overlay: Default::default() }
            }
            ChildMergeCap => {
                let mut ret = self.merge_overlay();
                Arc::make_mut(&mut ret).merging = true;
                Node { inner: ret, overlay: Default::default() }
            }
        }
    }

    fn insert(&self, key: &IVec, value: &IVec) -> Node {
        let overlay = self.overlay.update(key.clone(), Some(value.clone()));
        Node { overlay, inner: self.inner.clone() }
    }

    fn remove(&self, key: &IVec) -> Node {
        let overlay = self.overlay.update(key.clone(), None);
        let ret = Node { overlay, inner: self.inner.clone() };
        log::trace!(
            "applying removal of key {:?} results in node {:?}",
            key,
            ret
        );
        ret
    }

<<<<<<< HEAD
    pub(crate) fn contains_key(&self, key: &[u8]) -> bool {
        self.overlay.contains_key(key) || self.inner.contains_key(key)
=======
    fn contains_key(&self, key: &[u8]) -> bool {
        if key < self.lo()
            || if let Some(hi) = self.hi() { key >= hi } else { false }
        {
            return false;
        }
        if let Some(fixed_key_length) = self.fixed_key_length {
            if usize::from(fixed_key_length.get()) != key.len() {
                return false;
            }
        }
        self.overlay.binary_search_by_key(&key, |(k, _)| k).is_ok()
            || self.inner.contains_key(self.prefix_encode(key))
>>>>>>> 1fe4ba0f
    }

    // Push the overlay into the backing node.
    fn merge_overlay(&self) -> Arc<Inner> {
        if self.overlay.is_empty() {
            return self.inner.clone();
        };

        // if this is a node that has a fixed key stride
        // and empty values, we may be able to skip
        // the normal merge process by performing a
        // header-only update
        let can_seamlessly_absorb = self.fixed_key_stride.is_some()
            && self.fixed_value_length() == Some(0)
            && {
                let mut prev = self.inner.index_key(self.inner.children() - 1);
                let stride: u16 = self.fixed_key_stride.unwrap().get();
                let mut length_and_stride_matches = true;
                for (k, v) in &self.overlay {
                    length_and_stride_matches &=
                        v.is_some() && v.as_ref().unwrap().is_empty();
                    length_and_stride_matches &= KeyRef::Slice(&*k) > prev
                        && is_linear(&prev, &KeyRef::Slice(&*k), stride);

                    prev = KeyRef::Slice(&*k);

                    if !length_and_stride_matches {
                        break;
                    }
                }
                length_and_stride_matches
            };

        if can_seamlessly_absorb {
            let mut ret = self.inner.deref().clone();
            ret.children = self
                .inner
                .children
                .checked_add(u32::try_from(self.overlay.len()).unwrap())
                .unwrap();
            return Arc::new(ret);
        }

        let mut items =
            Vec::with_capacity(self.inner.children() + self.overlay.len());

        for (k, v) in self.iter() {
            items.push((k, v))
        }

        log::trace!(
            "merging overlay items for node {:?} into {:?}",
            self,
            items
        );

        let mut ret = Inner::new(
            self.lo(),
            self.hi(),
            self.prefix_len,
            self.is_index,
            self.next,
            &items,
        );

        #[cfg(feature = "testing")]
        {
            let orig_ivec_pairs: Vec<_> = self
                .iter()
                .map(|(k, v)| (self.prefix_decode(k), IVec::from(v)))
                .collect();

            let new_ivec_pairs: Vec<_> = ret
                .iter()
                .map(|(k, v)| (ret.prefix_decode(k), IVec::from(v)))
                .collect();

            assert_eq!(orig_ivec_pairs, new_ivec_pairs);
        }

        ret.merging = self.merging;
        ret.merging_child = self.merging_child;
        ret.probation_ops_remaining =
            self.probation_ops_remaining.saturating_sub(
                u8::try_from(self.overlay.len().min(std::u8::MAX as usize))
                    .unwrap(),
            );

        log::trace!("merged node {:?} into {:?}", self, ret);
        Arc::new(ret)
    }

    pub(crate) fn set_next(&mut self, next: Option<NonZeroU64>) {
        Arc::get_mut(&mut self.inner).unwrap().next = next;
    }

    pub(crate) fn increment_rewrite_generations(&mut self) {
        let rewrite_generations = self.rewrite_generations;

        // don't bump rewrite_generations unless we've cooled
        // down after the last split.
        if self.activity_sketch == 0 {
            Arc::make_mut(&mut self.inner).rewrite_generations =
                rewrite_generations.saturating_add(1);
        }
    }

    pub(crate) fn receive_merge(&self, other: &Node) -> Node {
        log::trace!("receiving merge, left: {:?} right: {:?}", self, other);
        let left = self.merge_overlay();
        let right = other.merge_overlay();
        log::trace!(
            "overlays should now be merged: left: {:?} right: {:?}",
            left,
            right
        );

        let ret = Node {
            overlay: Default::default(),
            inner: Arc::new(left.receive_merge(&right)),
        };

        #[cfg(feature = "testing")]
        {
            let orig_ivec_pairs: Vec<_> = self
                .iter()
                .map(|(k, v)| (self.prefix_decode(k), IVec::from(v)))
                .chain(
                    other
                        .iter()
                        .map(|(k, v)| (other.prefix_decode(k), IVec::from(v))),
                )
                .collect();

            let new_ivec_pairs: Vec<_> = ret
                .iter()
                .map(|(k, v)| (ret.prefix_decode(k), IVec::from(v)))
                .collect();

            assert_eq!(orig_ivec_pairs, new_ivec_pairs);
        }

        log::trace!("merge created node {:?}", ret);
        ret
    }

    pub(crate) fn split(&self) -> (Node, Node) {
        let (lhs_inner, rhs_inner) = self.merge_overlay().split();
        let lhs =
            Node { inner: Arc::new(lhs_inner), overlay: Default::default() };
        let rhs =
            Node { inner: Arc::new(rhs_inner), overlay: Default::default() };

        #[cfg(feature = "testing")]
        {
            let orig_ivec_pairs: Vec<_> = self
                .iter()
                .map(|(k, v)| (self.prefix_decode(k), IVec::from(v)))
                .collect();

            let new_ivec_pairs: Vec<_> = lhs
                .iter()
                .map(|(k, v)| (lhs.prefix_decode(k), IVec::from(v)))
                .chain(
                    rhs.iter()
                        .map(|(k, v)| (rhs.prefix_decode(k), IVec::from(v))),
                )
                .collect();

            assert_eq!(
                orig_ivec_pairs, new_ivec_pairs,
                "splitting node {:?} failed",
                self
            );
        }

        (lhs, rhs)
    }

    pub(crate) fn parent_split(&self, at: &[u8], to: u64) -> Option<Node> {
        let encoded_sep = &at[self.prefix_len as usize..];
        if self.contains_key(encoded_sep) {
            log::debug!(
                "parent_split skipped because \
                parent node already contains child with key {:?} \
                pid {} \
                at split point due to deep race. parent node: {:?}",
                at,
                to,
                self
            );
            return None;
        }

        if at < self.lo()
            || if let Some(hi) = self.hi() { hi <= at } else { false }
        {
            log::debug!(
                "tried to add split child at {:?} to parent index node {:?}",
                at,
                self
            );
            return None;
        }

        let value = Some(to.to_le_bytes().as_ref().into());
        let overlay = self.overlay.update(encoded_sep.into(), value);

        let new_inner =
            Node { overlay, inner: self.inner.clone() }.merge_overlay();

        Some(Node { overlay: Default::default(), inner: new_inner })
    }

    /// `node_kv_pair` returns either the existing (node/key, value, current offset) tuple or
    /// (node/key, none, future offset) where a node/key is node level encoded key.
    pub(crate) fn node_kv_pair<'a>(
        &'a self,
        key: &'a [u8],
<<<<<<< HEAD
    ) -> (&'a [u8], Option<&[u8]>) {
        let encoded_key = self.prefix_encode(key);
        if let Some(v) = self.overlay.get(encoded_key) {
            (encoded_key, v.as_ref().map(|v| v.as_ref()))
=======
    ) -> (IVec, Option<&'a [u8]>) {
        assert!(key >= self.lo());
        if let Some(hi) = self.hi() {
            assert!(key < hi);
        }

        let encoded_key = self.prefix_encode(key);

        let overlay_search =
            self.overlay.binary_search_by_key(&encoded_key, |(k, _)| k);

        if let Ok(idx) = overlay_search {
            let v = self.overlay[idx].1.as_ref();
            (encoded_key.into(), v.map(AsRef::as_ref))
>>>>>>> 1fe4ba0f
        } else {
            // look for the key in our compacted inner node
            let search = self.find(encoded_key);

            if let Ok(idx) = search {
                (self.index_key(idx).into(), Some(self.index_value(idx)))
            } else {
                (encoded_key.into(), None)
            }
        }
    }

    pub(crate) fn successor(
        &self,
        bound: &Bound<IVec>,
    ) -> Option<(IVec, IVec)> {
        let (overlay, node_position) = match bound {
            Bound::Unbounded => (self.overlay.iter().skip(0), 0),
            Bound::Included(b) => {
<<<<<<< HEAD
                if let Some(Some(v)) = self.overlay.get(b) {
                    // short circuit return
                    return Some((b.clone(), v.clone()));
                }
                let overlay_search = self.overlay.range(b.clone()..).skip(0);
=======
                let overlay_search =
                    self.overlay.binary_search_by_key(&b, |(k, _)| k);
                let overlay = match overlay_search {
                    Ok(idx) => {
                        if let (k, Some(v)) = &self.overlay[idx] {
                            // short circuit return
                            return Some((
                                self.prefix_decode(KeyRef::Slice(k)),
                                v.clone(),
                            ));
                        }
                        self.overlay[idx + 1..].iter()
                    }
                    Err(idx) => self.overlay[idx..].iter(),
                };
>>>>>>> 1fe4ba0f

                let inner_search = if &**b < self.lo() {
                    Err(0)
                } else {
                    self.find(self.prefix_encode(b))
                };
                let node_position = match inner_search {
                    Ok(idx) => {
                        return Some((
                            self.prefix_decode(self.inner.index_key(idx)),
                            self.inner.index_value(idx).into(),
                        ))
                    }
                    Err(idx) => idx,
                };

                (overlay_search, node_position)
            }
            Bound::Excluded(b) => {
                let overlay_search = if self.overlay.contains_key(b) {
                    self.overlay.range(b.clone()..).skip(1)
                } else {
                    self.overlay.range(b.clone()..).skip(0)
                };

                let inner_search = if &**b < self.lo() {
                    Err(0)
                } else {
                    self.find(self.prefix_encode(b))
                };
                let node_position = match inner_search {
                    Ok(idx) => idx + 1,
                    Err(idx) => idx,
                };

                (overlay_search, node_position)
            }
        };

        let in_bounds = |k: &KeyRef<'_>| match bound {
            Bound::Unbounded => true,
            Bound::Included(b) => *k >= b[self.prefix_len as usize..],
            Bound::Excluded(b) => *k > b[self.prefix_len as usize..],
        };

        let mut iter = Iter {
            overlay,
            node: &self.inner,
            node_position,
            next_a: None,
            next_b: None,
            node_back_position: self.children(),
            next_back_a: None,
            next_back_b: None,
        };

        let ret: Option<(KeyRef<'_>, &[u8])> = iter.find(|(k, _)| in_bounds(k));

        ret.map(|(k, v)| (self.prefix_decode(k), v.into()))
    }

    pub(crate) fn predecessor(
        &self,
        bound: &Bound<IVec>,
    ) -> Option<(IVec, IVec)> {
        let (overlay, node_back_position) = match bound {
            Bound::Unbounded => (self.overlay.iter(), self.children()),
            Bound::Included(b) => {
                let overlay_search =
                    self.overlay.binary_search_by_key(&b, |(k, _)| k);
                let overlay = match overlay_search {
                    Ok(idx) => {
                        if let (k, Some(v)) = &self.overlay[idx] {
                            // short circuit return
                            return Some((
                                self.prefix_decode(KeyRef::Slice(k)),
                                v.clone(),
                            ));
                        }
                        self.overlay[..idx].iter()
                    }
                    Err(idx) => self.overlay[..idx].iter(),
                };

                let inner_search = if &**b < self.lo() {
                    Err(0)
                } else {
                    self.find(self.prefix_encode(b))
                };
                let node_back_position = match inner_search {
                    Ok(idx) => {
                        return Some((
                            self.prefix_decode(self.inner.index_key(idx)),
                            self.inner.index_value(idx).into(),
                        ))
                    }
                    Err(idx) => idx,
                };

                (overlay, node_back_position)
            }
            Bound::Excluded(b) => {
                let overlay_search =
                    self.overlay.binary_search_by_key(&b, |(k, _)| k);
                #[allow(clippy::match_same_arms)]
                let overlay = match overlay_search {
                    Ok(idx) => self.overlay[..idx].iter(),
                    Err(idx) => self.overlay[..idx].iter(),
                };

                let above_hi =
                    if let Some(hi) = self.hi() { &**b >= hi } else { false };

                let inner_search = if above_hi {
                    Err(self.children())
                } else {
                    self.find(self.prefix_encode(b))
                };
                #[allow(clippy::match_same_arms)]
                let node_back_position = match inner_search {
                    Ok(idx) => idx,
                    Err(idx) => idx,
                };

                (overlay, node_back_position)
            }
        };

        let iter = Iter {
            overlay,
            node: &self.inner,
            node_position: 0,
            node_back_position,
            next_a: None,
            next_b: None,
            next_back_a: None,
            next_back_b: None,
        };

        let in_bounds = |k: &KeyRef<'_>| match bound {
            Bound::Unbounded => true,
            Bound::Included(b) => *k <= b[self.prefix_len as usize..],
            Bound::Excluded(b) => *k < b[self.prefix_len as usize..],
        };

        let ret: Option<(KeyRef<'_>, &[u8])> =
            iter.rev().find(|(k, _)| in_bounds(k));

        ret.map(|(k, v)| (self.prefix_decode(k), v.into()))
    }

    pub(crate) fn index_next_node(&self, key: &[u8]) -> (bool, u64) {
        log::trace!("index_next_node for key {:?} on node {:?}", key, self);
        assert!(self.overlay.is_empty());
        assert!(key >= self.lo());
        if let Some(hi) = self.hi() {
            assert!(hi > key);
        }

        let encoded_key = self.prefix_encode(key);

        let idx = match self.find(encoded_key) {
            Ok(idx) => idx,
            Err(idx) => idx.max(1) - 1,
        };

        let is_leftmost = idx == 0;
        let pid_bytes = self.index_value(idx);
        let pid = u64::from_le_bytes(pid_bytes.try_into().unwrap());

        log::trace!("index_next_node for key {:?} returning pid {} after seaching node {:?}", key, pid, self);
        (is_leftmost, pid)
    }

    pub(crate) fn should_split(&self) -> bool {
        log::trace!("seeing if we should split node {:?}", self);
        let size_checks = if cfg!(any(test, feature = "lock_free_delays")) {
            self.iter().take(6).count() > 5
        } else {
            let size_threshold = 1024 - crate::MAX_MSG_HEADER_LEN;
            let child_threshold = 56 * 1024;

            self.len > size_threshold || self.children > child_threshold
        };

        let safety_checks = self.merging_child.is_none()
            && !self.merging
            && self.iter().take(2).count() == 2
            && self.probation_ops_remaining == 0;

        if size_checks {
            log::trace!(
                "should_split: {} is index: {} children: {} size: {}",
                safety_checks && size_checks,
                self.is_index,
                self.children,
                self.rss()
            );
        }

        safety_checks && size_checks
    }

    pub(crate) fn should_merge(&self) -> bool {
        let size_check = if cfg!(any(test, feature = "lock_free_delays")) {
            self.iter().take(2).count() < 2
        } else {
            let size_threshold = 256 - crate::MAX_MSG_HEADER_LEN;
            self.len < size_threshold
        };

        let safety_checks = self.merging_child.is_none()
            && !self.merging
            && self.probation_ops_remaining == 0;

        safety_checks && size_check
    }
}

/// An immutable sorted string table
#[must_use]
pub struct Inner {
    ptr: *mut u8,
    pub len: usize,
}

impl PartialEq<Inner> for Inner {
    fn eq(&self, other: &Inner) -> bool {
        self.as_ref().eq(other.as_ref())
    }
}

impl Clone for Inner {
    fn clone(&self) -> Inner {
        unsafe { Inner::from_raw(self.as_ref()) }
    }
}

unsafe impl Sync for Inner {}
unsafe impl Send for Inner {}

impl Drop for Inner {
    fn drop(&mut self) {
        let layout = Layout::from_size_align(self.len, ALIGNMENT).unwrap();
        unsafe {
            dealloc(self.ptr, layout);
        }
    }
}

impl AsRef<[u8]> for Inner {
    fn as_ref(&self) -> &[u8] {
        unsafe { std::slice::from_raw_parts(self.ptr, self.len) }
    }
}

impl AsMut<[u8]> for Inner {
    fn as_mut(&mut self) -> &mut [u8] {
        unsafe { std::slice::from_raw_parts_mut(self.ptr, self.len) }
    }
}

impl Deref for Inner {
    type Target = Header;

    fn deref(&self) -> &Header {
        self.header()
    }
}

impl fmt::Debug for Inner {
    fn fmt(&self, f: &mut fmt::Formatter<'_>) -> fmt::Result {
        let mut ds = f.debug_struct("Inner");

        ds.field("header", self.header())
            .field("lo", &self.lo())
            .field("hi", &self.hi());

        if self.fixed_value_length() == Some(0)
            && self.fixed_key_stride.is_some()
        {
            ds.field("fixed node, all keys and values omitted", &()).finish()
        } else if self.is_index {
            ds.field(
                "items",
                &self
                    .iter_keys()
                    .zip(self.iter_index_pids())
                    .collect::<Vec<_>>(),
            )
            .finish()
        } else {
            ds.field("items", &self.iter().collect::<Vec<_>>()).finish()
        }
    }
}

impl DerefMut for Inner {
    fn deref_mut(&mut self) -> &mut Header {
        self.header_mut()
    }
}

// determines if the item can be losslessly
// constructed from the base by adding a fixed
// stride to it.
fn is_linear(a: &KeyRef<'_>, b: &KeyRef<'_>, stride: u16) -> bool {
    let a_len = a.len();
    if a_len != b.len() || a_len > 4 {
        return false;
    }

    a.shared_distance(b) == stride as usize
}

impl Inner {
    unsafe fn from_raw(buf: &[u8]) -> Inner {
        let mut ret = uninitialized_node(buf.len());
        ret.as_mut().copy_from_slice(buf);
        ret
    }

    fn new(
        lo: &[u8],
        hi: Option<&[u8]>,
        prefix_len: u8,
        is_index: bool,
        next: Option<NonZeroU64>,
        items: &[(KeyRef<'_>, &[u8])],
    ) -> Inner {
        assert!(items.len() <= std::u32::MAX as usize);

        // determine if we need to use varints and offset
        // indirection tables, or if everything is equal
        // size we can skip this. If all keys are linear
        // with a fixed stride, we can completely skip writing
        // them at all, as they can always be calculated by
        // adding the desired offset to the lo key.

        // we compare the lo key to the second item because
        // it is assumed that the first key matches the lo key
        // in the case of a fixed stride
        let mut fixed_key_stride: Option<u16> = if items.len() > 1
            && lo[prefix_len as usize..].len() == items[1].0.len()
            && items[1].0.len() <= 4
        {
            assert!(
                items[1].0 > lo[prefix_len as usize..],
                "somehow, the second key on this node is not greater \
                than the node low key (adjusted for prefix): \
                lo: {:?} items: {:?}",
                lo,
                items
            );
            u16::try_from(
                KeyRef::Slice(&lo[prefix_len as usize..])
                    .shared_distance(&items[1].0),
            )
            .ok()
        } else {
            None
        };

        let mut fixed_key_length = items.first().and_then(|(k, _)| {
            if k.is_empty() {
                None
            } else {
                Some(k.len())
            }
        });
        let mut fixed_value_length = items.first().map(|(_, v)| v.len());

        let mut dynamic_key_storage_size = 0;
        let mut dynamic_value_storage_size = 0;

        let mut prev: Option<&KeyRef<'_>> = None;

        // the first pass over items determines the various
        // sizes required to represent keys and values, and
        // whether keys, values, or both share the same sizes
        // or possibly whether the keys increment at a fixed
        // rate so that they can be completely skipped
        for (k, v) in items {
            dynamic_key_storage_size += k.len() + varint::size(k.len() as u64);
            dynamic_value_storage_size +=
                v.len() + varint::size(v.len() as u64);

            if fixed_key_length.is_some() {
                if let Some(last) = prev {
                    // see if the lengths all match for the offset table
                    // omission optimization
                    if last.len() == k.len() {
                        // see if the keys are equidistant for the
                        // key omission optimization
                        if let Some(stride) = fixed_key_stride {
                            if !is_linear(last, k, stride) {
                                fixed_key_stride = None;
                            }
                        }
                    } else {
                        fixed_key_length = None;
                        fixed_key_stride = None;
                    }
                }

                prev = Some(k);
            }

            if let Some(fvl) = fixed_value_length {
                if v.len() != fvl {
                    fixed_value_length = None;
                }
            }
        }
        let fixed_key_length = fixed_key_length
            .and_then(|fkl| u16::try_from(fkl).ok())
            .and_then(NonZeroU16::new);

        let fixed_key_stride =
            fixed_key_stride.map(|stride| NonZeroU16::new(stride).unwrap());

        let fixed_value_length = fixed_value_length
            .and_then(|fvl| {
                if fvl < std::u16::MAX as usize {
                    // we add 1 to the fvl to
                    // represent Some(0) in
                    // less space.
                    u16::try_from(fvl).ok()
                } else {
                    None
                }
            })
            .and_then(|fvl| NonZeroU16::new(fvl + 1));

        let key_storage_size = if let Some(key_length) = fixed_key_length {
            assert_ne!(key_length.get(), 0);
            if let Some(stride) = fixed_key_stride {
                // all keys can be directly computed from the node lo key
                // by adding a fixed stride length to the node lo key
                assert!(stride.get() > 0);
                0
            } else {
                key_length.get() as usize * items.len()
            }
        } else {
            dynamic_key_storage_size
        };

        // we max the value size with the size of a u64 because
        // when we retrieve offset sizes, we may actually read
        // over the end of the offset array and into the keys
        // and values data, and for nodes that only store tiny
        // items, it's possible that this would extend beyond the
        // allocation. This is why we always make the value buffer
        // 8 bytes or more, so any overlap from the offset array
        // does not extend beyond the allocation.
        let value_storage_size = if let Some(value_length) = fixed_value_length
        {
            (value_length.get() - 1) as usize * items.len()
        } else {
            dynamic_value_storage_size
        }
        .max(size_of::<u64>());

        let (offsets_storage_size, offset_bytes) = if fixed_key_length.is_some()
            && fixed_value_length.is_some()
        {
            (0, 0)
        } else {
            let max_indexable_offset =
                if fixed_key_length.is_some() { 0 } else { key_storage_size }
                    + if fixed_value_length.is_some() {
                        0
                    } else {
                        value_storage_size
                    };

            let bytes_per_offset: u8 = match max_indexable_offset {
                i if i < 256 => 1,
                i if i < (1 << 16) => 2,
                i if i < (1 << 24) => 3,
                i if i < (1 << 32) => 4,
                i if i < (1 << 40) => 5,
                i if i < (1 << 48) => 6,
                _ => unreachable!(),
            };

            (bytes_per_offset as usize * items.len(), bytes_per_offset)
        };

        let total_node_storage_size = size_of::<Header>()
            + hi.map(|hi| hi.len()).unwrap_or(0)
            + lo.len()
            + key_storage_size
            + value_storage_size
            + offsets_storage_size;

        let mut ret = uninitialized_node(tf!(total_node_storage_size));

        if offset_bytes == 0 {
            assert!(fixed_key_length.is_some());
            assert!(fixed_value_length.is_some());
        }

        *ret.header_mut() = Header {
            rewrite_generations: 0,
            activity_sketch: 0,
            probation_ops_remaining: 0,
            merging_child: None,
            merging: false,
            fixed_key_length,
            fixed_value_length,
            lo_len: lo.len() as u64,
            hi_len: hi.map(|hi| hi.len() as u64).unwrap_or(0),
            fixed_key_stride,
            offset_bytes,
            children: tf!(items.len(), u32),
            prefix_len,
            version: 1,
            next,
            is_index,
        };

        ret.lo_mut().copy_from_slice(lo);

        if let Some(ref mut hi_buf) = ret.hi_mut() {
            hi_buf.copy_from_slice(hi.unwrap());
        }

        // we use either 0 or 1 offset tables.
        // - if keys and values are all equal lengths, no offset table is
        //   required
        // - if keys are equal length but values are not, we put an offset table
        //   at the beginning of the data buffer, then put each of the keys
        //   packed together, then varint-prefixed values which are addressed by
        //   the offset table
        // - if keys and values are both different lengths, we put an offset
        //   table at the beginning of the data buffer, then varint-prefixed
        //   keys followed inline with varint-prefixed values.
        //
        // So, there are 4 possible layouts:
        // 1. [fixed size keys] [fixed size values]
        //  - signified by fixed_key_length and fixed_value_length being Some
        // 2. [offsets] [fixed size keys] [variable values]
        //  - fixed_key_length: Some, fixed_value_length: None
        // 3. [offsets] [variable keys] [fixed-length values]
        //  - fixed_key_length: None, fixed_value_length: Some
        // 4. [offsets] [variable keys followed by variable values]
        //  - fixed_key_length: None, fixed_value_length: None
        let mut offset = 0_u64;
        for (idx, (k, v)) in items.iter().enumerate() {
            if fixed_key_length.is_none() || fixed_value_length.is_none() {
                ret.set_offset(idx, tf!(offset));
            }
            if fixed_key_length.is_none() {
                assert!(fixed_key_stride.is_none());
                offset += varint::size(k.len() as u64) as u64 + k.len() as u64;
            }
            if fixed_value_length.is_none() {
                offset += varint::size(v.len() as u64) as u64 + v.len() as u64;
            }

            if let Some(stride) = fixed_key_stride {
                assert!(stride.get() > 0);
            } else {
                // we completely skip writing any key data at all
                // when the keys are linear, as they can be
                // computed losslessly by multiplying the desired
                // index by the fixed stride length.
                let mut key_buf = ret.key_buf_for_offset_mut(idx);
                if fixed_key_length.is_none() {
                    let varint_bytes =
                        varint::serialize_into(k.len() as u64, key_buf);
                    key_buf = &mut key_buf[varint_bytes..];
                }
                k.write_into(&mut key_buf[..k.len()]);
            }

            let mut value_buf = ret.value_buf_for_offset_mut(idx);
            if fixed_value_length.is_none() {
                let varint_bytes =
                    varint::serialize_into(v.len() as u64, value_buf);
                value_buf = &mut value_buf[varint_bytes..];
            }
            value_buf[..v.len()].copy_from_slice(v);
        }

        if ret.is_index {
            assert!(!ret.is_empty())
        }

        if let Some(stride) = ret.fixed_key_stride {
            assert!(
                ret.fixed_key_length.is_some(),
                "fixed_key_stride is {} but fixed_key_length \
                is None for generated node {:?}",
                stride,
                ret
            );
        }

        testing_assert!(
            ret.is_sorted(),
            "created new node is not sorted: {:?}, had items passed in: {:?} fixed stride: {:?}",
            ret,
            items,
            fixed_key_stride
        );

        #[cfg(feature = "testing")]
        {
            for i in 0..items.len() {
                if fixed_key_length.is_none() || fixed_value_length.is_none() {
                    assert!(
                        ret.offset(i) < total_node_storage_size,
                        "offset {} is {} which is larger than \
                    total node storage size of {} for node \
                    with header {:#?}",
                        i,
                        ret.offset(i),
                        total_node_storage_size,
                        ret.header()
                    );
                }
            }
        }

        log::trace!("created new node {:?}", ret);

        ret
    }

    fn new_root(child_pid: u64) -> Inner {
        Inner::new(
            &[],
            None,
            0,
            true,
            None,
            &[(KeyRef::Slice(prefix::empty()), &child_pid.to_le_bytes())],
        )
    }

    fn new_hoisted_root(left: u64, at: &[u8], right: u64) -> Inner {
        Inner::new(
            &[],
            None,
            0,
            true,
            None,
            &[
                (KeyRef::Slice(prefix::empty()), &left.to_le_bytes()),
                (KeyRef::Slice(at), &right.to_le_bytes()),
            ],
        )
    }

    fn new_empty_leaf() -> Inner {
        Inner::new(&[], None, 0, false, None, &[])
    }

    fn fixed_value_length(&self) -> Option<usize> {
        self.fixed_value_length.map(|fvl| usize::from(fvl.get()) - 1)
    }

    // returns the OPEN ENDED buffer where a key may be placed
    fn key_buf_for_offset_mut(&mut self, index: usize) -> &mut [u8] {
        assert!(self.fixed_key_stride.is_none());
        let offset_sz = self.children as usize * self.offset_bytes as usize;
        if let Some(k_sz) = self.fixed_key_length {
            let keys_buf = &mut self.data_buf_mut()[offset_sz..];
            &mut keys_buf[index * tf!(k_sz.get())..]
        } else {
            // find offset for key or combined kv offset
            let offset = self.offset(index);
            let keys_buf = &mut self.data_buf_mut()[offset_sz..];
            &mut keys_buf[offset..]
        }
    }

    // returns the OPEN ENDED buffer where a value may be placed
    //
    // NB: it's important that this is only ever called after setting
    // the key and its varint length prefix, as this needs to be parsed
    // for case 4.
    fn value_buf_for_offset_mut(&mut self, index: usize) -> &mut [u8] {
        let stride = self.fixed_key_stride;
        match (self.fixed_key_length, self.fixed_value_length()) {
            (_, Some(0)) => &mut [],
            (Some(_), Some(v_sz)) | (None, Some(v_sz)) => {
                let values_buf = self.values_buf_mut();
                &mut values_buf[index * tf!(v_sz)..]
            }
            (Some(_), None) => {
                // find combined kv offset
                let offset = self.offset(index);
                let values_buf = self.values_buf_mut();
                &mut values_buf[offset..]
            }
            (None, None) => {
                // find combined kv offset, skip key bytes
                let offset = self.offset(index);
                let values_buf = self.values_buf_mut();
                let slot_buf = &mut values_buf[offset..];
                let (key_len, key_varint_sz) = if stride.is_some() {
                    (0, 0)
                } else {
                    varint::deserialize(slot_buf).unwrap()
                };
                &mut slot_buf[tf!(key_len) + key_varint_sz..]
            }
        }
    }

    // returns the OPEN ENDED buffer where a value may be read
    //
    // NB: it's important that this is only ever called after setting
    // the key and its varint length prefix, as this needs to be parsed
    // for case 4.
    fn value_buf_for_offset(&self, index: usize) -> &[u8] {
        let stride = self.fixed_key_stride;
        match (self.fixed_key_length, self.fixed_value_length()) {
            (_, Some(0)) => &[],
            (Some(_), Some(v_sz)) | (None, Some(v_sz)) => {
                let values_buf = self.values_buf();
                &values_buf[index * v_sz..]
            }
            (Some(_), None) => {
                // find combined kv offset
                let offset = self.offset(index);
                let values_buf = self.values_buf();
                &values_buf[offset..]
            }
            (None, None) => {
                // find combined kv offset, skip key bytes
                let offset = self.offset(index);
                let values_buf = self.values_buf();
                let slot_buf = &values_buf[offset..];
                let (key_len, key_varint_sz) = if stride.is_some() {
                    (0, 0)
                } else {
                    varint::deserialize(slot_buf).unwrap()
                };
                &slot_buf[tf!(key_len) + key_varint_sz..]
            }
        }
    }

    #[inline]
    fn offset(&self, index: usize) -> usize {
        assert!(index < self.children as usize);
        assert!(
            self.offset_bytes > 0,
            "offset invariant failed on {:#?}",
            self.header()
        );
        let offsets_buf_start =
            tf!(self.lo_len) + tf!(self.hi_len) + size_of::<Header>();

        let start = offsets_buf_start + (index * self.offset_bytes as usize);

        let mask = std::usize::MAX
            >> (8
                * (tf!(size_of::<usize>(), u32)
                    - u32::from(self.offset_bytes)));

        let mut tmp = std::mem::MaybeUninit::<usize>::uninit();
        let len = size_of::<usize>();

        // we use unsafe code here because it cuts a significant number of
        // CPU cycles on a simple insertion workload compared to using the
        // more idiomatic approach of copying the correct number of bytes into
        // a buffer initialized with zeroes. the seemingly "less" unsafe
        // approach of using ptr::copy_nonoverlapping did not improve matters.
        // using a match statement on offest_bytes and performing simpler
        // casting for one or two bytes slowed things down due to increasing
        // code size. this approach is branch-free and cut CPU usage of this
        // function from 7-11% down to 0.5-2% in a monotonic insertion workload.
        #[allow(unsafe_code)]
        unsafe {
            let ptr: *const u8 = self.ptr.add(start);
            std::ptr::copy_nonoverlapping(
                ptr,
                tmp.as_mut_ptr() as *mut u8,
                len,
            );
            tmp.assume_init() & mask
        }
    }

    fn set_offset(&mut self, index: usize, offset: usize) {
        let offset_bytes = self.offset_bytes as usize;
        let buf = {
            let start = index * self.offset_bytes as usize;
            let end = start + offset_bytes;
            &mut self.data_buf_mut()[start..end]
        };
        let bytes = &offset.to_le_bytes()[..offset_bytes];
        buf.copy_from_slice(bytes);
    }

    fn values_buf_mut(&mut self) -> &mut [u8] {
        let offset_sz = self.children as usize * self.offset_bytes as usize;
        match (self.fixed_key_length, self.fixed_value_length()) {
            (_, Some(0)) => &mut [],
            (_, Some(fixed_value_length)) => {
                let total_value_size = fixed_value_length * self.children();
                let data_buf = self.data_buf_mut();
                let start = data_buf.len() - total_value_size;
                &mut data_buf[start..]
            }
            (Some(fixed_key_length), _) => {
                let start = if self.fixed_key_stride.is_some() {
                    offset_sz
                } else {
                    offset_sz + tf!(fixed_key_length.get()) * self.children()
                };
                &mut self.data_buf_mut()[start..]
            }
            (None, None) => &mut self.data_buf_mut()[offset_sz..],
        }
    }

    fn values_buf(&self) -> &[u8] {
        let offset_sz = self.children as usize * self.offset_bytes as usize;
        match (self.fixed_key_length, self.fixed_value_length()) {
            (_, Some(0)) => &[],
            (_, Some(fixed_value_length)) => {
                let total_value_size = fixed_value_length * self.children();
                let data_buf = self.data_buf();
                let start = data_buf.len() - total_value_size;
                &data_buf[start..]
            }
            (Some(fixed_key_length), _) => {
                let start = if self.fixed_key_stride.is_some() {
                    offset_sz
                } else {
                    offset_sz
                        + tf!(fixed_key_length.get()) * self.children as usize
                };
                &self.data_buf()[start..]
            }
            (None, None) => &self.data_buf()[offset_sz..],
        }
    }

    #[inline]
    fn data_buf(&self) -> &[u8] {
        let start = tf!(self.lo_len) + tf!(self.hi_len) + size_of::<Header>();
        &self.as_ref()[start..]
    }

    fn data_buf_mut(&mut self) -> &mut [u8] {
        let start = tf!(self.lo_len) + tf!(self.hi_len) + size_of::<Header>();
        &mut self.as_mut()[start..]
    }

    fn weighted_split_point(&self) -> usize {
        let bits_set = self.activity_sketch.count_ones() as usize;

        if bits_set == 0 {
            // this shouldn't happen often, but it could happen
            // if we burn through our probation_ops_remaining
            // with just removals and no inserts, which don't tick
            // the activity sketch.
            return self.children() / 2;
        }

        let mut weighted_count = 0_usize;
        for bit in 0..8 {
            if (1 << bit) & self.activity_sketch != 0 {
                weighted_count += bit + 1;
            }
        }
        let average_bit = weighted_count / bits_set;
        (average_bit * self.children as usize / 8)
            .min(self.children() - 1)
            .max(1)
    }

    fn split(&self) -> (Inner, Inner) {
        assert!(self.children() >= 2);
        assert!(!self.merging);
        assert!(self.merging_child.is_none());

        let split_point = self.weighted_split_point();

        let left_max: IVec = self.index_key(split_point - 1).into();
        let right_min: IVec = self.index_key(split_point).into();

        assert_ne!(
            left_max, right_min,
            "split point: {} node: {:?}",
            split_point, self
        );

        // see if we can reduce the splitpoint length to reduce
        // the number of bytes that end up in index nodes
        let splitpoint_length = if self.is_index {
            right_min.len()
        } else {
            // we can only perform suffix truncation when
            // choosing the split points for leaf nodes.
            // split points bubble up into indexes, but
            // an important invariant is that for indexes
            // the first item always matches the lo key,
            // otherwise ranges would be permanently
            // inaccessible by falling into the gap
            // during a split.
            right_min
                .iter()
                .zip(left_max.iter())
                .take_while(|(a, b)| a == b)
                .count()
                + 1
        };

        let untruncated_split_key: IVec = self.index_key(split_point).into();

        let possibly_truncated_split_key =
            &untruncated_split_key[..splitpoint_length];

        let split_key =
            self.prefix_decode(KeyRef::Slice(possibly_truncated_split_key));

        if untruncated_split_key.len() != possibly_truncated_split_key.len() {
            log::trace!(
                "shaving off {} bytes for split key",
                untruncated_split_key.len()
                    - possibly_truncated_split_key.len()
            );
        }

        log::trace!(
            "splitting node with lo: {:?} split_key: {:?} hi: {:?} prefix_len {}",
            self.lo(),
            split_key,
            self.hi(),
            self.prefix_len
        );

        #[cfg(test)]
        use rand::Rng;

        // prefix encoded length can only grow or stay the same
        // during splits
        #[cfg(test)]
        let test_jitter_left = rand::thread_rng().gen_range(0, 16);

        #[cfg(not(test))]
        let test_jitter_left = std::u8::MAX as usize;

        let additional_left_prefix = self.lo()[self.prefix_len as usize..]
            .iter()
            .zip(split_key[self.prefix_len as usize..].iter())
            .take((std::u8::MAX - self.prefix_len) as usize)
            .take_while(|(a, b)| a == b)
            .count()
            .min(test_jitter_left);

        #[cfg(test)]
        let test_jitter_right = rand::thread_rng().gen_range(0, 16);

        #[cfg(not(test))]
        let test_jitter_right = std::u8::MAX as usize;

        let additional_right_prefix = if let Some(hi) = self.hi() {
            split_key[self.prefix_len as usize..]
                .iter()
                .zip(hi[self.prefix_len as usize..].iter())
                .take((std::u8::MAX - self.prefix_len) as usize)
                .take_while(|(a, b)| a == b)
                .count()
                .min(test_jitter_right)
        } else {
            0
        };

        log::trace!(
            "trying to add additional left prefix length {} to items {:?}",
            additional_left_prefix,
            self.iter().take(split_point).collect::<Vec<_>>()
        );

        let left_items: Vec<_> = self
            .iter()
            .take(split_point)
            .map(|(k, v)| (IVec::from(k), v))
            .collect();

        let left_items: Vec<_> = left_items
            .iter()
            .map(|(k, v)| (KeyRef::Slice(&k[additional_left_prefix..]), *v))
            .collect();

        // we need to convert these to ivecs first
        // because if we shave off bytes of the
        // KeyRef base then it may corrupt their
        // semantic meanings, applying distances
        // that overflow into different values
        // than what the KeyRef was originally
        // created to represent.
        let right_ivecs: Vec<_> = self
            .iter()
            .skip(split_point)
            .map(|(k, v)| (IVec::from(k), v))
            .collect();

        let right_items: Vec<_> = right_ivecs
            .iter()
            .map(|(k, v)| (KeyRef::Slice(&k[additional_right_prefix..]), *v))
            .collect();

        let mut left = Inner::new(
            self.lo(),
            Some(&split_key),
            self.prefix_len + tf!(additional_left_prefix, u8),
            self.is_index,
            self.next,
            &left_items,
        );

        left.rewrite_generations =
            if split_point == 1 { 0 } else { self.rewrite_generations };
        left.probation_ops_remaining =
            tf!((self.children() / 2).min(std::u8::MAX as usize), u8);

        let mut right = Inner::new(
            &split_key,
            self.hi(),
            self.prefix_len + tf!(additional_right_prefix, u8),
            self.is_index,
            self.next,
            &right_items,
        );

        right.rewrite_generations = if split_point == self.children() - 1 {
            0
        } else {
            self.rewrite_generations
        };
        right.probation_ops_remaining = left.probation_ops_remaining;

        right.next = self.next;

        log::trace!(
            "splitting node {:?} into left: {:?} and right: {:?}",
            self,
            left,
            right
        );

        testing_assert!(
            left.is_sorted(),
            "split node left is not sorted: {:?}",
            left
        );
        testing_assert!(
            right.is_sorted(),
            "split node right is not sorted: {:?}",
            right
        );

        (left, right)
    }

    fn receive_merge(&self, other: &Inner) -> Inner {
        log::trace!(
            "merging node receiving merge left: {:?} right: {:?}",
            self,
            other
        );
        assert_eq!(self.hi(), Some(other.lo()));
        assert_eq!(self.is_index, other.is_index);
        assert!(!self.merging);
        assert!(self.merging_child.is_none());
        assert!(other.merging_child.is_none());

        // we can shortcut the normal merge process
        // when the right sibling can be merged into
        // our node without considering keys or values
        let can_seamlessly_absorb = self.fixed_key_stride.is_some()
            && self.fixed_key_stride == other.fixed_key_stride
            && self.fixed_value_length() == Some(0)
            && other.fixed_value_length() == Some(0)
            && self.fixed_key_length == other.fixed_key_length
            && self.lo().len() == other.lo().len()
            && self.hi().map(|h| h.len()) == other.hi().map(|h| h.len());

        if can_seamlessly_absorb {
            let mut ret = self.clone();
            if let Some(other_hi) = other.hi() {
                ret.hi_mut().unwrap().copy_from_slice(other_hi);
            }
            ret.children = self.children.checked_add(other.children).unwrap();
            ret.next = other.next;
            ret.rewrite_generations =
                self.rewrite_generations.max(other.rewrite_generations);
            return ret;
        }

        let prefix_len = if let Some(right_hi) = other.hi() {
            #[cfg(test)]
            use rand::Rng;

            // prefix encoded length can only grow or stay the same
            // during splits
            #[cfg(test)]
            let test_jitter = rand::thread_rng().gen_range(0, 16);

            #[cfg(not(test))]
            let test_jitter = std::u8::MAX as usize;

            self.lo()
                .iter()
                .zip(right_hi)
                .take(std::u8::MAX as usize)
                .take_while(|(a, b)| a == b)
                .count()
                .min(test_jitter)
        } else {
            0
        };

        let extended_left: Vec<_>;
        let extended_right: Vec<_>;
        let items: Vec<_> = if self.prefix_len as usize == prefix_len
            && other.prefix_len as usize == prefix_len
        {
            self.iter().chain(other.iter()).collect()
        } else {
            extended_left = self
                .iter_keys()
                .map(|k| {
                    prefix::reencode(self.prefix(), &IVec::from(k), prefix_len)
                })
                .collect();

            let left_iter = extended_left
                .iter()
                .map(|k| KeyRef::Slice(k.as_ref()))
                .zip(self.iter_values());

            extended_right = other
                .iter_keys()
                .map(|k| {
                    prefix::reencode(other.prefix(), &IVec::from(k), prefix_len)
                })
                .collect();

            let right_iter = extended_right
                .iter()
                .map(|k| KeyRef::Slice(k.as_ref()))
                .zip(other.iter_values());

            left_iter.chain(right_iter).collect()
        };

        let other_rewrite_generations = other.rewrite_generations;
        let other_next = other.next;

        let mut ret = Inner::new(
            self.lo(),
            other.hi(),
            u8::try_from(prefix_len).unwrap(),
            self.is_index,
            other_next,
            &*items,
        );

        ret.rewrite_generations =
            self.rewrite_generations.max(other_rewrite_generations);

        testing_assert!(ret.is_sorted());

        ret
    }

    fn header(&self) -> &Header {
        assert_eq!(self.ptr as usize % 8, 0);
        unsafe { &*(self.ptr as *mut u64 as *mut Header) }
    }

    fn header_mut(&mut self) -> &mut Header {
        unsafe { &mut *(self.ptr as *mut Header) }
    }

    fn is_empty(&self) -> bool {
        self.children() == 0
    }

    pub(crate) fn rss(&self) -> u64 {
        self.len as u64
    }

    fn children(&self) -> usize {
        self.children as usize
    }

    fn contains_key(&self, key: &[u8]) -> bool {
        if key < self.lo()
            || if let Some(hi) = self.hi() { key >= hi } else { false }
        {
            return false;
        }
        if let Some(fixed_key_length) = self.fixed_key_length {
            if usize::from(fixed_key_length.get()) != key.len() {
                return false;
            }
        }
        self.find(key).is_ok()
    }

    fn find(&self, key: &[u8]) -> Result<usize, usize> {
        if let Some(stride) = self.fixed_key_stride {
            // NB this branch must be able to handle
            // keys that are shorter or longer than
            // our fixed key length!
            let base = &self.lo()[self.prefix_len as usize..];

            let s_len = key.len().min(base.len());

            let shared_distance: usize =
                shared_distance(&base[..s_len], &key[..s_len]);

            let mut distance = unshift_distance(shared_distance, base, key);

            if distance % stride.get() as usize == 0 && key.len() < base.len() {
                // searching for [9] resulted in going to [9, 0],
                // this must have 1 subtracted in that case
                distance = distance.checked_sub(1).unwrap();
            }

            let offset = distance / stride.get() as usize;

            if base.len() != key.len()
                || distance % stride.get() as usize != 0
                || offset >= self.children as usize
            {
                // search key does not evenly fit based on
                // our fixed stride length
                log::trace!("failed to find, search: {:?} lo: {:?} \
                    prefix_len: {} distance: {} stride: {} offset: {} children: {}, node: {:?}",
                    key, self.lo(), self.prefix_len, distance,
                    stride.get(), offset, self.children, self
                );
                return Err((offset + 1).min(self.children()));
            }

            log::trace!("found offset in Node::find {}", offset);
            return Ok(offset);
        }

        let mut size = self.children();
        if size == 0 || self.index_key(0).unwrap_slice() > key {
            return Err(0);
        }
        let mut base = 0_usize;
        while size > 1 {
            let half = size / 2;
            let mid = base + half;
            // mid is always in [0, size), that means mid is >= 0 and < size.
            // mid >= 0: by definition
            // mid < size: mid = size / 2 + size / 4 + size / 8 ...
            let l = self.index_key(mid);
            let cmp = crate::fastcmp(l.unwrap_slice(), key);
            base = if cmp == Greater { base } else { mid };
            size -= half;
        }
        // base is always in [0, size) because base <= mid.
        let l = self.index_key(base);
        let cmp = crate::fastcmp(l.unwrap_slice(), key);

        if cmp == Equal {
            Ok(base)
        } else {
            Err(base + (cmp == Less) as usize)
        }
    }

    pub(crate) fn can_merge_child(&self, pid: u64) -> bool {
        self.merging_child.is_none()
            && !self.merging
            && self.iter_index_pids().any(|p| p == pid)
    }

    fn iter_keys(
        &self,
    ) -> impl Iterator<Item = KeyRef<'_>>
           + ExactSizeIterator
           + DoubleEndedIterator
           + Clone {
        (0..self.children()).map(move |idx| self.index_key(idx))
    }

    fn iter_index_pids(
        &self,
    ) -> impl '_
           + Iterator<Item = u64>
           + ExactSizeIterator
           + DoubleEndedIterator
           + Clone {
        assert!(self.is_index);
        self.iter_values().map(move |pid_bytes| {
            u64::from_le_bytes(pid_bytes.try_into().unwrap())
        })
    }

    fn iter_values(
        &self,
    ) -> impl Iterator<Item = &[u8]> + ExactSizeIterator + DoubleEndedIterator + Clone
    {
        (0..self.children()).map(move |idx| self.index_value(idx))
    }

    fn iter(&self) -> impl Iterator<Item = (KeyRef<'_>, &[u8])> {
        self.iter_keys().zip(self.iter_values())
    }

    pub(crate) fn lo(&self) -> &[u8] {
        let start = size_of::<Header>();
        let end = start + tf!(self.lo_len);
        &self.as_ref()[start..end]
    }

    fn lo_mut(&mut self) -> &mut [u8] {
        let start = size_of::<Header>();
        let end = start + tf!(self.lo_len);
        &mut self.as_mut()[start..end]
    }

    pub(crate) fn hi(&self) -> Option<&[u8]> {
        let start = tf!(self.lo_len) + size_of::<Header>();
        let end = start + tf!(self.hi_len);
        if start == end {
            None
        } else {
            Some(&self.as_ref()[start..end])
        }
    }

    fn hi_mut(&mut self) -> Option<&mut [u8]> {
        let start = tf!(self.lo_len) + size_of::<Header>();
        let end = start + tf!(self.hi_len);
        if start == end {
            None
        } else {
            Some(&mut self.as_mut()[start..end])
        }
    }

    fn index_key(&self, idx: usize) -> KeyRef<'_> {
        assert!(
            idx < self.children(),
            "index {} is not less than internal length of {}",
            idx,
            self.children()
        );

        if let Some(stride) = self.fixed_key_stride {
            return KeyRef::Computed {
                base: &self.lo()[self.prefix_len as usize..],
                distance: stride.get() as usize * idx,
            };
        }

        let offset_sz = self.children as usize * self.offset_bytes as usize;
        let keys_buf = &self.data_buf()[offset_sz..];
        let key_buf = {
            match (self.fixed_key_length, self.fixed_value_length) {
                (Some(k_sz), Some(_)) | (Some(k_sz), None) => {
                    &keys_buf[idx * tf!(k_sz.get())..]
                }
                (None, Some(_)) | (None, None) => {
                    // find offset for key or combined kv offset
                    let offset = self.offset(idx);
                    &keys_buf[offset..]
                }
            }
        };

        let (start, end) = if let Some(fixed_key_length) = self.fixed_key_length
        {
            (0, tf!(fixed_key_length.get()))
        } else {
            let (key_len, varint_sz) = varint::deserialize(key_buf).unwrap();
            let start = varint_sz;
            let end = start + tf!(key_len);
            (start, end)
        };

        KeyRef::Slice(&key_buf[start..end])
    }

    fn index_value(&self, idx: usize) -> &[u8] {
        assert!(
            idx < self.children(),
            "index {} is not less than internal length of {}",
            idx,
            self.children()
        );

        if let Some(0) = self.fixed_value_length() {
            return &[];
        }

        let buf = self.value_buf_for_offset(idx);

        let (start, end) =
            if let Some(fixed_value_length) = self.fixed_value_length() {
                (0, fixed_value_length)
            } else {
                let (value_len, varint_sz) = varint::deserialize(buf).unwrap();
                let start = varint_sz;
                let end = start + tf!(value_len);
                (start, end)
            };

        &buf[start..end]
    }

<<<<<<< HEAD
    /// `node_kv_pair` returns either the existing (node/key, value, current offset) tuple or
    /// (node/key, none, future offset) where a node/key is node level encoded key.
    fn node_kv_pair<'a>(
        &'a self,
        key: &'a [u8],
    ) -> (&'a [u8], Option<&'a [u8]>) {
        assert!(key >= self.lo());
        if let Some(hi) = self.hi() {
            assert!(key < hi);
        }

        let suffix = &key[self.prefix_len as usize..];

        let search = self.find(suffix);

        if let Ok(idx) = search {
            (self.index_key(idx), Some(self.index_value(idx)))
        } else {
            let encoded_key = &key[self.prefix_len as usize..];
            let encoded_val = None;
            (encoded_key, encoded_val)
        }
    }

=======
>>>>>>> 1fe4ba0f
    pub(crate) fn contains_upper_bound(&self, bound: &Bound<IVec>) -> bool {
        if let Some(hi) = self.hi() {
            match bound {
                Bound::Excluded(bound) if hi >= &*bound => true,
                Bound::Included(bound) if hi > &*bound => true,
                _ => false,
            }
        } else {
            true
        }
    }

    pub(crate) fn contains_lower_bound(
        &self,
        bound: &Bound<IVec>,
        is_forward: bool,
    ) -> bool {
        let lo = self.lo();
        match bound {
            Bound::Excluded(bound)
                if lo < &*bound || (is_forward && *bound == lo) =>
            {
                true
            }
            Bound::Included(bound) if lo <= &*bound => true,
            Bound::Unbounded if !is_forward => self.hi().is_none(),
            _ => lo.is_empty(),
        }
    }

    fn prefix_decode(&self, key: KeyRef<'_>) -> IVec {
        match key {
            KeyRef::Slice(s) => prefix::decode(self.prefix(), s),
            KeyRef::Computed { base, distance } => {
                let mut ret = prefix::decode(self.prefix(), base);
                apply_computed_distance(&mut ret, distance);
                ret
            }
        }
    }

    pub(crate) fn prefix_encode<'a>(&self, key: &'a [u8]) -> &'a [u8] {
        assert!(self.lo() <= key);
        if let Some(hi) = self.hi() {
            assert!(
                hi > key,
                "key being encoded {:?} >= self.hi {:?}",
                key,
                hi
            );
        }

        &key[self.prefix_len as usize..]
    }

    fn prefix(&self) -> &[u8] {
        &self.lo()[..self.prefix_len as usize]
    }

    #[cfg(feature = "testing")]
    fn is_sorted(&self) -> bool {
        if self.fixed_key_stride.is_some() {
            return true;
        }
        if self.children() <= 1 {
            return true;
        }

        for i in 0..self.children() - 1 {
            if self.index_key(i) >= self.index_key(i + 1) {
                log::error!(
                    "key {:?} at index {} >= key {:?} at index {}",
                    self.index_key(i),
                    i,
                    self.index_key(i + 1),
                    i + 1
                );
                return false;
            }
        }

        true
    }
}

mod prefix {
    use crate::IVec;

    pub(super) fn empty() -> &'static [u8] {
        &[]
    }

    pub(super) fn reencode(
        old_prefix: &[u8],
        old_encoded_key: &[u8],
        new_prefix_length: usize,
    ) -> IVec {
        old_prefix
            .iter()
            .chain(old_encoded_key.iter())
            .skip(new_prefix_length)
            .copied()
            .collect()
    }

    pub(super) fn decode(old_prefix: &[u8], old_encoded_key: &[u8]) -> IVec {
        let mut decoded_key =
            Vec::with_capacity(old_prefix.len() + old_encoded_key.len());
        decoded_key.extend_from_slice(old_prefix);
        decoded_key.extend_from_slice(old_encoded_key);

        IVec::from(decoded_key)
    }
}

#[cfg(test)]
mod test {
    use std::collections::BTreeMap;

    use quickcheck::{Arbitrary, Gen};

    use super::*;

    #[test]
    fn keyref_ord_equal_length() {
        assert_eq!(
            KeyRef::Computed { base: &[], distance: 0 },
            KeyRef::Slice(&[])
        );
        assert_eq!(
            KeyRef::Computed { base: &[0], distance: 0 },
            KeyRef::Slice(&[0])
        );
        assert_eq!(
            KeyRef::Computed { base: &[0], distance: 1 },
            KeyRef::Slice(&[1])
        );
        assert_eq!(
            KeyRef::Slice(&[1]),
            KeyRef::Computed { base: &[0], distance: 1 },
        );
        assert_eq!(
            KeyRef::Slice(&[1, 0]),
            KeyRef::Computed { base: &[0, 255], distance: 1 },
        );
        assert_eq!(
            KeyRef::Computed { base: &[0, 255], distance: 1 },
            KeyRef::Slice(&[1, 0]),
        );
        assert!(KeyRef::Slice(&[1]) > KeyRef::Slice(&[0]));
        assert!(KeyRef::Slice(&[]) < KeyRef::Slice(&[0]));
        assert!(
            KeyRef::Computed { base: &[0, 255], distance: 2 }
                > KeyRef::Slice(&[1, 0]),
        );
        assert!(
            KeyRef::Slice(&[1, 0])
                < KeyRef::Computed { base: &[0, 255], distance: 2 }
        );
        assert!(
            KeyRef::Computed { base: &[0, 255], distance: 2 }
                < KeyRef::Slice(&[2, 0]),
        );
        assert!(
            KeyRef::Slice(&[2, 0])
                > KeyRef::Computed { base: &[0, 255], distance: 2 }
        );
    }

    #[test]
    fn keyref_ord_varied_length() {
        assert!(
            KeyRef::Computed { base: &[0, 200], distance: 201 }
                > KeyRef::Slice(&[1])
        );
        assert!(
            KeyRef::Slice(&[1])
                < KeyRef::Computed { base: &[0, 200], distance: 201 }
        );
        assert!(
            KeyRef::Computed { base: &[2, 0], distance: 0 }
                > KeyRef::Computed { base: &[2], distance: 0 }
        );
        assert!(
            KeyRef::Computed { base: &[2], distance: 0 }
                < KeyRef::Computed { base: &[2, 0], distance: 0 }
        );
        assert!(
            KeyRef::Computed { base: &[0, 2], distance: 0 }
                < KeyRef::Computed { base: &[2], distance: 0 }
        );
        assert!(
            KeyRef::Computed { base: &[2], distance: 0 }
                > KeyRef::Computed { base: &[0, 2], distance: 0 }
        );
        assert!(
            KeyRef::Computed { base: &[2], distance: 0 }
                != KeyRef::Computed { base: &[0, 2], distance: 0 }
        );
        assert!(
            KeyRef::Computed { base: &[2], distance: 0 }
                != KeyRef::Computed { base: &[2, 0], distance: 0 }
        );
        assert!(
            KeyRef::Computed { base: &[1, 0], distance: 0 }
                != KeyRef::Computed { base: &[255], distance: 1 }
        );
        assert!(
            KeyRef::Computed { base: &[0, 0], distance: 0 }
                != KeyRef::Computed { base: &[255], distance: 1 }
        );
    }

    #[test]
    fn compute_distances() {
        let table: &[(&[u8], &[u8], usize)] =
            &[(&[0], &[0], 0), (&[0], &[1], 1), (&[0, 255], &[1, 0], 1)];

        for (a, b, expected) in table {
            assert_eq!(shared_distance(a, b), *expected);
        }
    }

    #[test]
    fn apply_computed_distances() {
        let table: &[(KeyRef<'_>, &[u8])] = &[
            (KeyRef::Computed { base: &[0], distance: 0 }, &[0]),
            (KeyRef::Computed { base: &[0], distance: 1 }, &[1]),
            (KeyRef::Computed { base: &[0, 255], distance: 1 }, &[1, 0]),
            (KeyRef::Computed { base: &[2, 253], distance: 8 }, &[3, 5]),
        ];

        for (key_ref, expected) in table {
            let ivec: IVec = key_ref.into();
            assert_eq!(&ivec, expected)
        }

        let key_ref = KeyRef::Computed { base: &[2, 253], distance: 8 };
        let mut buf = &mut [0, 0][..];
        key_ref.write_into(&mut buf);
        assert_eq!(buf, &[3, 5]);
    }

    #[test]
    fn insert_regression() {
        let node = Inner::new(
            &[0, 0, 0, 0, 0, 0, 162, 211],
            Some(&[0, 0, 0, 0, 0, 0, 163, 21]),
            6,
            false,
            Some(NonZeroU64::new(220).unwrap()),
            &[
                (KeyRef::Slice(&[162, 211, 0, 0]), &[]),
                (KeyRef::Slice(&[163, 15, 0, 0]), &[]),
            ],
        );

        Node { overlay: Default::default(), inner: Arc::new(node) }
            .insert(&vec![162, 211, 0, 0].into(), &vec![].into())
            .merge_overlay();
    }

    impl Arbitrary for Node {
        fn arbitrary<G: Gen>(g: &mut G) -> Node {
            Node {
                overlay: Default::default(),
                inner: Arc::new(Inner::arbitrary(g)),
            }
        }

        fn shrink(&self) -> Box<dyn Iterator<Item = Self>> {
            let overlay = self.overlay.clone();
            Box::new(
                self.inner.shrink().map(move |ni| Node {
                    overlay: overlay.clone(),
                    inner: ni,
                }),
            )
        }
    }

    impl Arbitrary for Inner {
        fn arbitrary<G: Gen>(g: &mut G) -> Inner {
            use rand::Rng;

            let mut lo: Vec<u8> = Arbitrary::arbitrary(g);
            let mut hi: Option<Vec<u8>> = Some(Arbitrary::arbitrary(g));

            let children: BTreeMap<Vec<u8>, Vec<u8>> = Arbitrary::arbitrary(g);

            if let Some((min_k, _)) = children.iter().next() {
                if *min_k < lo {
                    lo = min_k.clone();
                }
            }

            if let Some((max_k, _)) = children.iter().next_back() {
                if Some(max_k) >= hi.as_ref() {
                    hi = None
                }
            }

            let hi: Option<&[u8]> =
                if let Some(ref hi) = hi { Some(hi) } else { None };

            let equal_length_keys =
                g.gen::<Option<usize>>().map(|kl| (kl % 32).max(1));

            let min_key_length = equal_length_keys.unwrap_or(0);

            let equal_length_values =
                g.gen::<Option<usize>>().map(|vl| (vl % 32).max(1));

            let min_value_length = equal_length_values.unwrap_or(0);

            let children_ref: Vec<(KeyRef<'_>, &[u8])> = children
                .iter()
                .filter(|(k, v)| {
                    k.len() >= min_key_length && v.len() >= min_value_length
                })
                .map(|(k, v)| {
                    (
                        if let Some(kl) = equal_length_keys {
                            KeyRef::Slice(&k[..kl])
                        } else {
                            KeyRef::Slice(k.as_ref())
                        },
                        if let Some(vl) = equal_length_values {
                            &v[..vl]
                        } else {
                            v.as_ref()
                        },
                    )
                })
                .collect::<BTreeMap<_, _>>()
                .into_iter()
                .collect();

            let mut ret =
                Inner::new(&lo, hi.map(|h| &*h), 0, false, None, &children_ref);

            ret.activity_sketch = g.gen();

            if g.gen_bool(1. / 30.) {
                ret.probation_ops_remaining = g.gen();
            }

            if g.gen_bool(1. / 4.) {
                ret.rewrite_generations = g.gen();
            }

            ret
        }

        fn shrink(&self) -> Box<dyn Iterator<Item = Self>> {
            Box::new({
                let node = self.clone();
                let lo = node.lo();
                let shrink_lo = if lo.is_empty() {
                    None
                } else {
                    Some(Inner::new(
                        &lo[..lo.len() - 1],
                        node.hi(),
                        node.prefix_len,
                        node.is_index,
                        node.next,
                        &node.iter().collect::<Vec<_>>(),
                    ))
                };

                let shrink_hi = if let Some(hi) = node.hi() {
                    let new_hi = if !node.is_empty() {
                        let max_k = node.index_key(node.children() - 1);
                        if max_k >= hi[..hi.len() - 1] {
                            None
                        } else {
                            Some(&hi[..hi.len() - 1])
                        }
                    } else {
                        Some(&hi[..hi.len() - 1])
                    };

                    Some(Inner::new(
                        node.lo(),
                        new_hi,
                        node.prefix_len,
                        node.is_index,
                        node.next,
                        &node.iter().collect::<Vec<_>>(),
                    ))
                } else {
                    None
                };

                let item_removals = (0..node.children()).map({
                    let node = self.clone();
                    move |i| {
                        let key = node.index_key(i).into();

                        Node {
                            overlay: Default::default(),
                            inner: Arc::new(node.clone()),
                        }
                        .remove(&key)
                        .merge_overlay()
                        .deref()
                        .clone()
                    }
                });
                let item_reductions = (0..node.children()).flat_map({
                    let node = self.clone();
                    move |i| {
                        let (k, v) = (
                            IVec::from(node.index_key(i)),
                            node.index_value(i).to_vec(),
                        );
                        let k_shrink = k.shrink().flat_map({
                            let node2 = Node {
                                overlay: Default::default(),
                                inner: Arc::new(node.clone()),
                            }
                            .remove(&k.deref().into())
                            .merge_overlay()
                            .deref()
                            .clone();

                            let v = v.clone();
                            move |k| {
                                if node2.contains_key(&k) {
                                    None
                                } else {
                                    let new_node = Node {
                                        overlay: Default::default(),
                                        inner: Arc::new(node2.clone()),
                                    }
                                    .insert(
                                        &k.deref().into(),
                                        &v.deref().into(),
                                    )
                                    .merge_overlay()
                                    .deref()
                                    .clone();
                                    Some(new_node)
                                }
                            }
                        });
                        let v_shrink = v.shrink().map({
                            let node3 = node.clone();
                            move |v| {
                                Node {
                                    overlay: Default::default(),
                                    inner: Arc::new(node3.clone()),
                                }
                                .insert(&k.deref().into(), &v.into())
                                .merge_overlay()
                                .deref()
                                .clone()
                            }
                        });
                        k_shrink.chain(v_shrink)
                    }
                });

                shrink_lo
                    .into_iter()
                    .chain(shrink_hi)
                    .into_iter()
                    .chain(item_removals)
                    .chain(item_reductions)
            })
        }
    }

    fn prop_indexable(
        lo: Vec<u8>,
        hi: Vec<u8>,
        children: Vec<(Vec<u8>, Vec<u8>)>,
    ) -> bool {
        let children_ref: Vec<(KeyRef<'_>, &[u8])> = children
            .iter()
            .filter_map(|(k, v)| {
                if k < &lo {
                    None
                } else {
                    Some((KeyRef::Slice(k.as_ref()), v.as_ref()))
                }
            })
            .collect::<std::collections::BTreeSet<_>>()
            .into_iter()
            .collect();

        let ir = Inner::new(
            &lo,
            if hi <= lo { None } else { Some(&hi) },
            0,
            false,
            None,
            &children_ref,
        );

        assert_eq!(ir.children as usize, children_ref.len());

        for (idx, (k, v)) in children_ref.iter().enumerate() {
            assert_eq!(ir.index_key(idx), *k);
            let value = ir.index_value(idx);
            assert_eq!(
                value, *v,
                "expected value index {} to have value {:?} but instead it was {:?}",
                idx, *v, value,
            );
        }
        true
    }

    fn prop_insert_split_merge(
        node: Inner,
        key: Vec<u8>,
        value: Vec<u8>,
    ) -> bool {
        // the inserted key must have its bytes after the prefix len
        // be greater than the node's lo key after the prefix len
        let skip_key_ops = !node
            .contains_upper_bound(&Bound::Included((&*key).into()))
            || !node
                .contains_lower_bound(&Bound::Included((&*key).into()), true);

        let node2 = if !node.contains_key(&key) && !skip_key_ops {
            let applied = Node {
                overlay: Default::default(),
                inner: Arc::new(node.clone()),
            }
            .insert(&key.deref().into(), &value.into())
            .merge_overlay()
            .deref()
            .clone();
            let applied_items: Vec<_> = applied.iter().collect();
            let clone = applied.clone();
            let cloned_items: Vec<_> = clone.iter().collect();
            assert_eq!(applied_items, cloned_items);
            applied
        } else {
            node.clone()
        };

        if node2.children() > 2 {
            let (left, right) = node2.split();
            let node3 = left.receive_merge(&right);
            assert_eq!(
                node3.iter().collect::<Vec<_>>(),
                node2.iter().collect::<Vec<_>>()
            );
        }

        if !node.contains_key(&key) && !skip_key_ops {
            let node4 = Node {
                overlay: Default::default(),
                inner: Arc::new(node.clone()),
            }
            .remove(&key.deref().into())
            .merge_overlay()
            .deref()
            .clone();

            assert_eq!(
                node.iter().collect::<Vec<_>>(),
                node4.iter().collect::<Vec<_>>(),
                "we expected that removing item at key {:?} would return the node to its original pre-insertion state",
                key
            );
        }

        true
    }

    quickcheck::quickcheck! {
        #[cfg_attr(miri, ignore)]
        fn indexable(lo: Vec<u8>, hi: Vec<u8>, children: BTreeMap<Vec<u8>, Vec<u8>>) -> bool {
            prop_indexable(lo, hi, children.into_iter().collect())
        }

        #[cfg_attr(miri, ignore)]
        fn insert_split_merge(node: Inner, key: Vec<u8>, value: Vec<u8>) -> bool {
            prop_insert_split_merge(node, key, value)
        }

    }

    #[test]
    fn node_bug_00() {
        // postmortem: offsets were not being stored, and the slot buf was not
        // being considered correctly while writing or reading values in
        // shared slots.
        assert!(prop_indexable(
            vec![],
            vec![],
            vec![(vec![], vec![]), (vec![1], vec![1]),]
        ));
    }

    #[test]
    fn node_bug_01() {
        // postmortem: hi and lo keys were not properly being accounted in the
        // inital allocation
        assert!(prop_indexable(vec![], vec![0], vec![],));
    }

    #[test]
    fn node_bug_02() {
        // postmortem: the test code had some issues with handling invalid keys for nodes
        let node = Inner::new(
            &[47, 97][..],
            None,
            0,
            false,
            None,
            &[(KeyRef::Slice(&[47, 97]), &[]), (KeyRef::Slice(&[99]), &[])],
        );

        assert!(prop_insert_split_merge(node, vec![], vec![]));
    }

    #[test]
    fn node_bug_03() {
        // postmortem: linear key lengths were being improperly determined
        assert!(prop_indexable(
            vec![],
            vec![],
            vec![(vec![], vec![]), (vec![0], vec![]),]
        ));
    }

    #[test]
    fn node_bug_04() {
        let node = Inner::new(
            &[0, 2, 253],
            Some(&[0, 3, 33]),
            1,
            true,
            None,
            &[
                (
                    KeyRef::Computed { base: &[2, 253], distance: 0 },
                    &620_u64.to_le_bytes(),
                ),
                (
                    KeyRef::Computed { base: &[2, 253], distance: 2 },
                    &665_u64.to_le_bytes(),
                ),
                (
                    KeyRef::Computed { base: &[2, 253], distance: 4 },
                    &683_u64.to_le_bytes(),
                ),
                (
                    KeyRef::Computed { base: &[2, 253], distance: 6 },
                    &713_u64.to_le_bytes(),
                ),
            ],
        );

        Node { inner: Arc::new(node), overlay: Default::default() }.split();
    }

    #[test]
    fn node_bug_05() {
        // postmortem: `prop_indexable` did not account for the requirement
        // of feeding sorted items that are >= the lo key to the Node::new method.
        assert!(prop_indexable(
            vec![1],
            vec![],
            vec![(vec![], vec![]), (vec![0], vec![])],
        ))
    }
}<|MERGE_RESOLUTION|>--- conflicted
+++ resolved
@@ -78,10 +78,6 @@
     pub is_index: bool,
 }
 
-<<<<<<< HEAD
-pub struct Iter<'a> {
-    overlay: std::iter::Skip<im::ordmap::Iter<'a, IVec, Option<IVec>>>,
-=======
 fn apply_computed_distance(mut buf: &mut [u8], mut distance: usize) {
     while distance > 0 {
         let last = &mut buf[buf.len() - 1];
@@ -368,9 +364,9 @@
     }
 }
 
-struct Iter<'a> {
-    overlay: std::slice::Iter<'a, (IVec, Option<IVec>)>,
->>>>>>> 1fe4ba0f
+
+pub struct Iter<'a> {
+    overlay: std::iter::Skip<im::ordmap::Iter<'a, IVec, Option<IVec>>>,
     node: &'a Inner,
     node_position: usize,
     node_back_position: usize,
@@ -683,10 +679,6 @@
         ret
     }
 
-<<<<<<< HEAD
-    pub(crate) fn contains_key(&self, key: &[u8]) -> bool {
-        self.overlay.contains_key(key) || self.inner.contains_key(key)
-=======
     fn contains_key(&self, key: &[u8]) -> bool {
         if key < self.lo()
             || if let Some(hi) = self.hi() { key >= hi } else { false }
@@ -698,9 +690,7 @@
                 return false;
             }
         }
-        self.overlay.binary_search_by_key(&key, |(k, _)| k).is_ok()
-            || self.inner.contains_key(self.prefix_encode(key))
->>>>>>> 1fe4ba0f
+        self.overlay.contains_key(key) || self.inner.contains_key(key)
     }
 
     // Push the overlay into the backing node.
@@ -920,27 +910,10 @@
     pub(crate) fn node_kv_pair<'a>(
         &'a self,
         key: &'a [u8],
-<<<<<<< HEAD
-    ) -> (&'a [u8], Option<&[u8]>) {
+    ) -> (IVec, Option<&[u8]>) {
         let encoded_key = self.prefix_encode(key);
         if let Some(v) = self.overlay.get(encoded_key) {
-            (encoded_key, v.as_ref().map(|v| v.as_ref()))
-=======
-    ) -> (IVec, Option<&'a [u8]>) {
-        assert!(key >= self.lo());
-        if let Some(hi) = self.hi() {
-            assert!(key < hi);
-        }
-
-        let encoded_key = self.prefix_encode(key);
-
-        let overlay_search =
-            self.overlay.binary_search_by_key(&encoded_key, |(k, _)| k);
-
-        if let Ok(idx) = overlay_search {
-            let v = self.overlay[idx].1.as_ref();
-            (encoded_key.into(), v.map(AsRef::as_ref))
->>>>>>> 1fe4ba0f
+            (encoded_key.into(), v.as_ref().map(|v| v.as_ref()))
         } else {
             // look for the key in our compacted inner node
             let search = self.find(encoded_key);
@@ -960,29 +933,11 @@
         let (overlay, node_position) = match bound {
             Bound::Unbounded => (self.overlay.iter().skip(0), 0),
             Bound::Included(b) => {
-<<<<<<< HEAD
                 if let Some(Some(v)) = self.overlay.get(b) {
                     // short circuit return
                     return Some((b.clone(), v.clone()));
                 }
                 let overlay_search = self.overlay.range(b.clone()..).skip(0);
-=======
-                let overlay_search =
-                    self.overlay.binary_search_by_key(&b, |(k, _)| k);
-                let overlay = match overlay_search {
-                    Ok(idx) => {
-                        if let (k, Some(v)) = &self.overlay[idx] {
-                            // short circuit return
-                            return Some((
-                                self.prefix_decode(KeyRef::Slice(k)),
-                                v.clone(),
-                            ));
-                        }
-                        self.overlay[idx + 1..].iter()
-                    }
-                    Err(idx) => self.overlay[idx..].iter(),
-                };
->>>>>>> 1fe4ba0f
 
                 let inner_search = if &**b < self.lo() {
                     Err(0)
@@ -2404,33 +2359,6 @@
         &buf[start..end]
     }
 
-<<<<<<< HEAD
-    /// `node_kv_pair` returns either the existing (node/key, value, current offset) tuple or
-    /// (node/key, none, future offset) where a node/key is node level encoded key.
-    fn node_kv_pair<'a>(
-        &'a self,
-        key: &'a [u8],
-    ) -> (&'a [u8], Option<&'a [u8]>) {
-        assert!(key >= self.lo());
-        if let Some(hi) = self.hi() {
-            assert!(key < hi);
-        }
-
-        let suffix = &key[self.prefix_len as usize..];
-
-        let search = self.find(suffix);
-
-        if let Ok(idx) = search {
-            (self.index_key(idx), Some(self.index_value(idx)))
-        } else {
-            let encoded_key = &key[self.prefix_len as usize..];
-            let encoded_val = None;
-            (encoded_key, encoded_val)
-        }
-    }
-
-=======
->>>>>>> 1fe4ba0f
     pub(crate) fn contains_upper_bound(&self, bound: &Bound<IVec>) -> bool {
         if let Some(hi) = self.hi() {
             match bound {
