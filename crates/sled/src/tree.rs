use std::{
    borrow::Cow,
    cmp::Ordering::{Greater, Less},
    fmt::{self, Debug},
    ops::{self, RangeBounds},
    sync::{
        atomic::{AtomicUsize, Ordering::SeqCst},
        Arc,
    },
};

use pagecache::PagePtr;

use super::*;

type Path<'g> = Vec<(&'g Frag, TreePtr<'g>)>;

impl<'a> IntoIterator for &'a Tree {
    type Item = Result<(Vec<u8>, IVec)>;
    type IntoIter = Iter<'a>;

    fn into_iter(self) -> Iter<'a> {
        self.iter()
    }
}

/// A flash-sympathetic persistent lock-free B+ tree
///
/// # Examples
///
/// ```
/// let t = sled::Db::start_default("path_to_my_database").unwrap();
///
/// t.set(b"yo!", b"v1".to_vec());
/// assert!(t.get(b"yo!").unwrap().unwrap() == &*b"v1".to_vec());
///
/// t.cas(
///     b"yo!",                // key
///     Some(b"v1"),           // old value, None for not present
///     Some(b"v2".to_vec()),  // new value, None for delete
/// ).unwrap();
///
/// let mut iter = t.scan(b"a non-present key before yo!");
/// // assert_eq!(iter.next(), Some(Ok((b"yo!".to_vec(), b"v2".to_vec()))));
/// // assert_eq!(iter.next(), None);
///
/// t.del(b"yo!");
/// assert_eq!(t.get(b"yo!"), Ok(None));
/// ```
#[derive(Clone)]
pub struct Tree {
    pub(crate) tree_id: Vec<u8>,
    pub(crate) context: Arc<Context>,
    pub(crate) subscriptions: Arc<Subscriptions>,
    pub(crate) root: Arc<AtomicUsize>,
}

unsafe impl Send for Tree {}

unsafe impl Sync for Tree {}

impl Tree {
    /// Subscribe to `Event`s that happen to keys that have
    /// the specified prefix. Events for particular keys are
    /// guaranteed to be witnessed in the same order by all
    /// threads, but threads may witness different interleavings
    /// of `Event`s across different keys. If subscribers don't
    /// keep up with new writes, they will cause new writes
    /// to block. There is a buffer of 1024 items per
    /// `Subscriber`. This can be used to build reactive
    /// and replicated systems.
    ///
    /// # Examples
    /// ```
    /// use sled::{Event, ConfigBuilder};
    /// let config = ConfigBuilder::new().temporary(true).build();
    ///
    /// let tree = sled::Db::start(config).unwrap();
    ///
    /// // watch all events by subscribing to the empty prefix
    /// let mut events = tree.watch_prefix(vec![]);
    ///
    /// let tree_2 = tree.clone();
    /// let thread = std::thread::spawn(move || {
    ///     tree.set(vec![0], vec![1]).unwrap();
    /// });
    ///
    /// // events is a blocking `Iterator` over `Event`s
    /// for event in events.take(1) {
    ///     match event {
    ///         Event::Set(key, value) => assert_eq!(key, vec![0]),
    ///         Event::Merge(key, partial_value) => {}
    ///         Event::Del(key) => {}
    ///     }
    /// }
    ///
    /// thread.join().unwrap();
    /// ```
    pub fn watch_prefix(&self, prefix: Vec<u8>) -> Subscriber {
        self.subscriptions.register(prefix)
    }

    /// Clears the `Tree`, removing all values.
    ///
    /// Note that this is not atomic.
    pub fn clear(&self) -> Result<()> {
        for k in self.keys(b"") {
            let key = k?;
            self.del(key)?;
        }
        Ok(())
    }

    /// Flushes all dirty IO buffers and calls fsync.
    /// If this succeeds, it is guaranteed that
    /// all previous writes will be recovered if
    /// the system crashes. Returns the number
    /// of bytes flushed during this call.
    pub fn flush(&self) -> Result<usize> {
        self.context.pagecache.flush()
    }

    /// Returns `true` if the `Tree` contains a value for
    /// the specified key.
    pub fn contains_key<K: AsRef<[u8]>>(
        &self,
        key: K,
    ) -> Result<bool> {
        self.get(key).map(|v| v.is_some())
    }

    /// Retrieve a value from the `Tree` if it exists.
    pub fn get<K: AsRef<[u8]>>(
        &self,
        key: K,
    ) -> Result<Option<IVec>> {
        let _measure = Measure::new(&M.tree_get);

        let tx = self.context.pagecache.begin()?;

        let (_, ret) = self.get_internal(key.as_ref(), &tx)?;

        tx.flush();

        Ok(ret.cloned())
    }

    /// Retrieve the key and value before the provided key,
    /// if one exists.
    ///
    /// # Examples
    ///
    /// ```
    /// use sled::{ConfigBuilder, Error};
    /// let config = ConfigBuilder::new().temporary(true).build();
    ///
    /// let tree = sled::Db::start(config).unwrap();
    ///
    /// for i in 0..10 {
    ///     tree.set(vec![i], vec![i]).expect("should write successfully");
    /// }
    ///
    /// assert!(tree.get_lt(vec![]).unwrap().is_none());
    /// assert!(tree.get_lt(vec![0]).unwrap().is_none());
    /// assert!(tree.get_lt(vec![1]).unwrap().unwrap().1 == vec![0]);
    /// assert!(tree.get_lt(vec![9]).unwrap().unwrap().1 == vec![8]);
    /// assert!(tree.get_lt(vec![10]).unwrap().unwrap().1 == vec![9]);
    /// assert!(tree.get_lt(vec![255]).unwrap().unwrap().1 == vec![9]);
    /// ```
    pub fn get_lt<K: AsRef<[u8]>>(
        &self,
        key: K,
    ) -> Result<Option<(Key, IVec)>> {
        let _measure = Measure::new(&M.tree_get);

        // the double tx is a hack that maintains
        // correctness of the ret value
        let tx = self.context.pagecache.begin()?;

        let path = self.path_for_key(key.as_ref(), &tx)?;
        let (last_frag, _tree_ptr) = path
            .last()
            .expect("path should always contain a last element");

        let last_node = last_frag.unwrap_base();
        let data = &last_node.data;
        let items =
            data.leaf_ref().expect("last_node should be a leaf");
        let search = leaf_search(Less, items, |&(ref k, ref _v)| {
            prefix_cmp_encoded(k, key.as_ref(), &last_node.lo)
        });

        let ret = if search.is_none() {
            let mut iter = self.range((
                std::ops::Bound::Unbounded,
                std::ops::Bound::Excluded(key),
            ));

            match iter.next_back() {
                Some(Err(e)) => return Err(e),
                Some(Ok(pair)) => Some(pair),
                None => None,
            }
        } else {
            let idx = search.unwrap();
            let (encoded_key, v) = &items[idx];
            Some((
                prefix_decode(&last_node.lo, &*encoded_key),
                v.clone(),
            ))
        };

        tx.flush();

        Ok(ret)
    }

    /// Retrieve the next key and value from the `Tree` after the
    /// provided key.
    ///
    /// # Examples
    ///
    /// ```
    /// use sled::{ConfigBuilder, Error};
    /// let config = ConfigBuilder::new().temporary(true).build();
    ///
    /// let tree = sled::Db::start(config).unwrap();
    ///
    /// for i in 0..10 {
    ///     tree.set(vec![i], vec![i]).expect("should write successfully");
    /// }
    ///
    /// assert!(tree.get_gt(vec![]).unwrap().unwrap().1 == vec![0]);
    /// assert!(tree.get_gt(vec![0]).unwrap().unwrap().1 == vec![1]);
    /// assert!(tree.get_gt(vec![1]).unwrap().unwrap().1 == vec![2]);
    /// assert!(tree.get_gt(vec![8]).unwrap().unwrap().1 == vec![9]);
    /// assert!(tree.get_gt(vec![9]).unwrap().is_none());
    /// ```
    pub fn get_gt<K: AsRef<[u8]>>(
        &self,
        key: K,
    ) -> Result<Option<(Key, IVec)>> {
        let _measure = Measure::new(&M.tree_get);

        let tx = self.context.pagecache.begin()?;

        let path = self.path_for_key(key.as_ref(), &tx)?;
        let (last_frag, _tree_ptr) = path
            .last()
            .expect("path should always contain a last element");

        let last_node = last_frag.unwrap_base();
        let data = &last_node.data;
        let items =
            data.leaf_ref().expect("last_node should be a leaf");
        let search =
            leaf_search(Greater, items, |&(ref k, ref _v)| {
                prefix_cmp_encoded(k, key.as_ref(), &last_node.lo)
            });

        let ret = if search.is_none() {
            let mut iter = self.range((
                std::ops::Bound::Excluded(key),
                std::ops::Bound::Unbounded,
            ));

            match iter.next() {
                Some(Err(e)) => return Err(e),
                Some(Ok(pair)) => Some(pair),
                None => None,
            }
        } else {
            let idx = search.unwrap();
            let (encoded_key, v) = &items[idx];
            Some((
                prefix_decode(&last_node.lo, &*encoded_key),
                v.clone(),
            ))
        };

        tx.flush();

        Ok(ret)
    }

    /// Compare and swap. Capable of unique creation, conditional modification,
    /// or deletion. If old is None, this will only set the value if it doesn't
    /// exist yet. If new is None, will delete the value if old is correct.
    /// If both old and new are Some, will modify the value if old is correct.
    /// If Tree is read-only, will do nothing.
    ///
    /// # Examples
    ///
    /// ```
    /// use sled::{ConfigBuilder, Error};
    /// let config = ConfigBuilder::new().temporary(true).build();
    /// let t = sled::Db::start(config).unwrap();
    ///
    /// // unique creation
    /// assert_eq!(t.cas(&[1], None, Some(vec![1])), Ok(()));
    /// // assert_eq!(t.cas(&[1], None, Some(vec![1])), Err(Error::CasFailed(Some(vec![1]))));
    ///
    /// // conditional modification
    /// assert_eq!(t.cas(&[1], Some(&*vec![1]), Some(vec![2])), Ok(()));
    /// // assert_eq!(t.cas(&[1], Some(vec![1]), Some(vec![2])), Err(Error::CasFailed(Some(vec![2]))));
    ///
    /// // conditional deletion
    /// assert_eq!(t.cas(&[1], Some(&[2]), None), Ok(()));
    /// assert_eq!(t.get(&[1]), Ok(None));
    /// ```
    pub fn cas<K: AsRef<[u8]>>(
        &self,
        key: K,
        old: Option<&[u8]>,
        new: Option<Value>,
    ) -> Result<std::result::Result<(), Option<IVec>>> {
        trace!("casing key {:?}", key.as_ref());
        let _measure = Measure::new(&M.tree_cas);

        if self.context.read_only {
            return Err(Error::Unsupported(
                "can not perform a cas on a read-only Tree".into(),
            ));
        }

        let new = new.map(IVec::from);

        // we need to retry caps until old != cur, since just because
        // cap fails it doesn't mean our value was changed.
        loop {
            let tx = self.context.pagecache.begin()?;
            let (mut path, cur) =
                self.get_internal(key.as_ref(), &tx)?;

            let matches = match (old, &cur) {
                (None, None) => true,
                (Some(o), Some(ref c)) => o == &***c,
                _ => false,
            };

            if !matches {
                return Ok(Err(cur.cloned()));
            }

            let mut subscriber_reservation =
                self.subscriptions.reserve(&key);

            let (leaf_frag, leaf_ptr) = path.pop().expect(
                "get_internal somehow returned a path of length zero",
            );

            let (node_id, encoded_key) = {
                let node: &Node = leaf_frag.unwrap_base();
                (node.id, prefix_encode(&node.lo, key.as_ref()))
            };
            let frag = if let Some(ref new) = new {
                Frag::Set(encoded_key, new.clone())
            } else {
                Frag::Del(encoded_key)
            };
            let link = self
                .context
                .pagecache
<<<<<<< HEAD
                .link(node_id, leaf_ptr, frag, &tx)?;
=======
                .link(node_id, leaf_ptr, frag, &tx);
            match link {
                Ok(_) => {
                    if let Some(res) = subscriber_reservation.take() {
                        let event = if let Some(new) = new {
                            subscription::Event::Set(
                                key.as_ref().to_vec(),
                                new,
                            )
                        } else {
                            subscription::Event::Del(
                                key.as_ref().to_vec(),
                            )
                        };
>>>>>>> 922ce5a8

            if link.is_ok() {
                if let Some(res) = subscriber_reservation.take() {
                    let event = if let Some(n) = new {
                        subscription::Event::Set(
                            key.as_ref().to_vec(),
                            n.clone(),
                        )
                    } else {
                        subscription::Event::Del(
                            key.as_ref().to_vec(),
                        )
                    };

                    res.complete(event);
                }

                tx.flush();
                return Ok(Ok(()));
            }
            M.tree_looped();
        }
    }

    /// Set a key to a new value, returning the old value if it
    /// was set.
    pub fn set<K: AsRef<[u8]>>(
        &self,
        key: K,
        value: Value,
    ) -> Result<Option<IVec>> {
        trace!("setting key {:?}", key.as_ref());
        let _measure = Measure::new(&M.tree_set);

        if self.context.read_only {
            return Err(Error::Unsupported(
                "the database is in read-only mode".to_owned(),
            ));
        }

        let value = IVec::from(value);

        loop {
            let tx = self.context.pagecache.begin()?;
            let (mut path, existing_val) =
                self.get_internal(key.as_ref(), &tx)?;
            let (leaf_frag, leaf_ptr) = path.pop().expect(
                "path_for_key should always return a path \
                 of length >= 2 (root + leaf)",
            );
            let node: &Node = leaf_frag.unwrap_base();
            let encoded_key = prefix_encode(&node.lo, key.as_ref());

            let mut subscriber_reservation =
                self.subscriptions.reserve(&key);

            let frag = Frag::Set(encoded_key, value.clone());
            let link = self.context.pagecache.link(
                node.id,
                leaf_ptr.clone(),
                frag.clone(),
                &tx,
<<<<<<< HEAD
            )?;
            if let Ok(new_cas_key) = link {
                // success
                if let Some(res) = subscriber_reservation.take() {
                    let event = subscription::Event::Set(
                        key.as_ref().to_vec(),
                        value.clone(),
                    );
=======
            );
            match link {
                Ok(new_cas_key) => {
                    // success
                    if let Some(res) = subscriber_reservation.take() {
                        let event = subscription::Event::Set(
                            key.as_ref().to_vec(),
                            value,
                        );

                        res.complete(event);
                    }

                    if node.should_split(
                        self.context.blink_node_split_size as u64,
                    ) {
                        let mut path2 = path
                            .iter()
                            .map(|&(f, ref p)| {
                                (Cow::Borrowed(f), p.clone())
                            })
                            .collect::<Vec<(Cow<'_, Frag>, _)>>();
                        let mut node2 = node.clone();
                        node2.apply(
                            &frag,
                            self.context.merge_operator,
                        );
                        let frag2 = Cow::Owned(Frag::Base(node2));
                        path2.push((frag2, new_cas_key));
                        self.recursive_split(path2, &tx)?;
                    }

                    tx.flush();
>>>>>>> 922ce5a8

                    res.complete(event);
                }

                if node.should_split(
                    self.context.blink_node_split_size as u64,
                ) {
                    let mut path2 = path
                        .iter()
                        .map(|&(f, ref p)| {
                            (Cow::Borrowed(f), p.clone())
                        })
                        .collect::<Vec<(Cow<'_, Frag>, _)>>();
                    let mut node2 = node.clone();
                    node2.apply(&frag, self.context.merge_operator);
                    let frag2 = Cow::Owned(Frag::Base(node2));
                    path2.push((frag2, new_cas_key));
                    self.recursive_split(path2, &tx)?;
                }

                tx.flush();

                return Ok(existing_val.cloned());
            }
            M.tree_looped();
        }
    }

    /// Delete a value, returning the last result if it existed.
    ///
    /// # Examples
    ///
    /// ```
    /// let config = sled::ConfigBuilder::new().temporary(true).build();
    /// let t = sled::Db::start(config).unwrap();
    /// t.set(&[1], vec![1]);
    /// assert_eq!(t.del(&*vec![1]).unwrap().unwrap(), vec![1]);
    /// assert_eq!(t.del(&*vec![1]), Ok(None));
    /// ```
    pub fn del<K: AsRef<[u8]>>(
        &self,
        key: K,
    ) -> Result<Option<IVec>> {
        let _measure = Measure::new(&M.tree_del);

        if self.context.read_only {
            return Ok(None);
        }

        loop {
            let tx = self.context.pagecache.begin()?;

            let (mut path, existing_val) =
                self.get_internal(key.as_ref(), &tx)?;

            let mut subscriber_reservation =
                self.subscriptions.reserve(&key);

            let (leaf_frag, leaf_ptr) = path.pop().expect(
                "path_for_key should always return a path \
                 of length >= 2 (root + leaf)",
            );
            let node: &Node = leaf_frag.unwrap_base();
            let encoded_key = prefix_encode(&node.lo, key.as_ref());

            let frag = Frag::Del(encoded_key);
            let link = self.context.pagecache.link(
                node.id,
                leaf_ptr.clone(),
                frag,
                &tx,
            )?;

            if link.is_ok() {
                // success
                if let Some(res) = subscriber_reservation.take() {
                    let event = subscription::Event::Del(
                        key.as_ref().to_vec(),
                    );

                    res.complete(event);
                }

                tx.flush();
                return Ok(existing_val.cloned());
            }
        }
    }

    /// Merge state directly into a given key's value using the
    /// configured merge operator. This allows state to be written
    /// into a value directly, without any read-modify-write steps.
    /// Merge operators can be used to implement arbitrary data
    /// structures.
    ///
    /// # Panics
    ///
    /// Calling `merge` will panic if no merge operator has been
    /// configured.
    ///
    /// # Examples
    ///
    /// ```
    /// fn concatenate_merge(
    ///   _key: &[u8],               // the key being merged
    ///   old_value: Option<&[u8]>,  // the previous value, if one existed
    ///   merged_bytes: &[u8]        // the new bytes being merged in
    /// ) -> Option<Vec<u8>> {       // set the new value, return None to delete
    ///   let mut ret = old_value
    ///     .map(|ov| ov.to_vec())
    ///     .unwrap_or_else(|| vec![]);
    ///
    ///   ret.extend_from_slice(merged_bytes);
    ///
    ///   Some(ret)
    /// }
    ///
    /// let config = sled::ConfigBuilder::new()
    ///   .temporary(true)
    ///   .merge_operator(concatenate_merge)
    ///   .build();
    ///
    /// let tree = sled::Db::start(config).unwrap();
    ///
    /// let k = b"k1";
    ///
    /// tree.set(k, vec![0]);
    /// tree.merge(k, vec![1]);
    /// tree.merge(k, vec![2]);
    /// // assert_eq!(tree.get(k).unwrap().unwrap(), vec![0, 1, 2]);
    ///
    /// // sets replace previously merged data,
    /// // bypassing the merge function.
    /// tree.set(k, vec![3]);
    /// // assert_eq!(tree.get(k), Ok(Some(vec![3])));
    ///
    /// // merges on non-present values will add them
    /// tree.del(k);
    /// tree.merge(k, vec![4]);
    /// // assert_eq!(tree.get(k).unwrap().unwrap(), vec![4]);
    /// ```
    pub fn merge<K: AsRef<[u8]>>(
        &self,
        key: K,
        value: Value,
    ) -> Result<()> {
        trace!("merging key {:?}", key.as_ref());
        let _measure = Measure::new(&M.tree_merge);

        if self.context.read_only {
            return Err(Error::Unsupported(
                "the database is in read-only mode".to_owned(),
            ));
        }

        let value = IVec::from(value);

        loop {
            let tx = self.context.pagecache.begin()?;

            let mut path = self.path_for_key(key.as_ref(), &tx)?;
            let (leaf_frag, leaf_ptr) = path.pop().expect(
                "path_for_key should always return a path \
                 of length >= 2 (root + leaf)",
            );
            let node: &Node = leaf_frag.unwrap_base();

            let mut subscriber_reservation =
                self.subscriptions.reserve(&key);

            let encoded_key = prefix_encode(&node.lo, key.as_ref());
            let frag = Frag::Merge(encoded_key, value.clone());

            let link = self.context.pagecache.link(
                node.id,
                leaf_ptr.clone(),
                frag.clone(),
                &tx,
<<<<<<< HEAD
            )?;
            if let Ok(new_cas_key) = link {
                // success
                if let Some(res) = subscriber_reservation.take() {
                    let event = subscription::Event::Merge(
                        key.as_ref().to_vec(),
                        value.clone(),
                    );
=======
            );
            match link {
                Ok(new_cas_key) => {
                    // success
                    if let Some(res) = subscriber_reservation.take() {
                        let event = subscription::Event::Merge(
                            key.as_ref().to_vec(),
                            value,
                        );
>>>>>>> 922ce5a8

                    res.complete(event);
                }
                if node.should_split(
                    self.context.blink_node_split_size as u64,
                ) {
                    let mut path2 = path
                        .iter()
                        .map(|&(f, ref p)| {
                            (Cow::Borrowed(f), p.clone())
                        })
                        .collect::<Vec<(Cow<'_, Frag>, _)>>();
                    let mut node2 = node.clone();
                    node2.apply(&frag, self.context.merge_operator);
                    let frag2 = Cow::Owned(Frag::Base(node2));
                    path2.push((frag2, new_cas_key));
                    self.recursive_split(path2, &tx)?;
                }
                tx.flush();
                return Ok(());
            }
            M.tree_looped();
        }
    }

    /// Create a double-ended iterator over the tuples of keys and
    /// values in this tree.
    ///
    /// # Examples
    ///
    /// ```
    /// let config = sled::ConfigBuilder::new().temporary(true).build();
    /// let t = sled::Db::start(config).unwrap();
    /// t.set(&[1], vec![10]);
    /// t.set(&[2], vec![20]);
    /// t.set(&[3], vec![30]);
    /// let mut iter = t.iter();
    /// // assert_eq!(iter.next(), Some(Ok((vec![1], vec![10]))));
    /// // assert_eq!(iter.next(), Some(Ok((vec![2], vec![20]))));
    /// // assert_eq!(iter.next(), Some(Ok((vec![3], vec![30]))));
    /// // assert_eq!(iter.next(), None);
    /// ```
    pub fn iter(&self) -> Iter<'_> {
        self.range::<Vec<u8>, _>(..)
    }

    /// Create a double-ended iterator over tuples of keys and values,
    /// starting at the provided key.
    ///
    /// # Examples
    ///
    /// ```
    /// let config = sled::ConfigBuilder::new()
    ///     .temporary(true)
    ///     .build();
    /// let t = sled::Db::start(config).unwrap();
    ///
    /// t.set(b"0", vec![0]).unwrap();
    /// t.set(b"1", vec![10]).unwrap();
    /// t.set(b"2", vec![20]).unwrap();
    /// t.set(b"3", vec![30]).unwrap();
    /// t.set(b"4", vec![40]).unwrap();
    /// t.set(b"5", vec![50]).unwrap();
    ///
    /// let mut r = t.scan(b"2");
    /// assert_eq!(r.next().unwrap().unwrap().0, b"2");
    /// assert_eq!(r.next().unwrap().unwrap().0, b"3");
    /// assert_eq!(r.next().unwrap().unwrap().0, b"4");
    /// assert_eq!(r.next().unwrap().unwrap().0, b"5");
    /// assert_eq!(r.next(), None);

    /// let mut r = t.scan(b"2").rev();
    /// assert_eq!(r.next().unwrap().unwrap().0, b"2");
    /// assert_eq!(r.next().unwrap().unwrap().0, b"1");
    /// assert_eq!(r.next().unwrap().unwrap().0, b"0");
    /// assert_eq!(r.next(), None);
    /// ```
    pub fn scan<K>(&self, key: K) -> Iter<'_>
    where
        K: AsRef<[u8]>,
    {
        let mut iter = self.range(key..);
        iter.is_scan = true;
        iter
    }

    /// Create a double-ended iterator over tuples of keys and values,
    /// where the keys fall within the specified range.
    ///
    /// # Examples
    ///
    /// ```
    /// let config = sled::ConfigBuilder::new()
    ///     .temporary(true)
    ///     .build();
    /// let t = sled::Db::start(config).unwrap();
    ///
    /// t.set(b"0", vec![0]).unwrap();
    /// t.set(b"1", vec![10]).unwrap();
    /// t.set(b"2", vec![20]).unwrap();
    /// t.set(b"3", vec![30]).unwrap();
    /// t.set(b"4", vec![40]).unwrap();
    /// t.set(b"5", vec![50]).unwrap();
    ///
    /// let start: &[u8] = b"2";
    /// let end: &[u8] = b"4";
    /// let mut r = t.range(start..end);
    /// assert_eq!(r.next().unwrap().unwrap().0, b"2");
    /// assert_eq!(r.next().unwrap().unwrap().0, b"3");
    /// assert_eq!(r.next(), None);
    ///
    /// let start = b"2".to_vec();
    /// let end = b"4".to_vec();
    /// let mut r = t.range(start..end).rev();
    /// assert_eq!(r.next().unwrap().unwrap().0, b"3");
    /// assert_eq!(r.next().unwrap().unwrap().0, b"2");
    /// assert_eq!(r.next(), None);
    /// ```
    pub fn range<K, R>(&self, range: R) -> Iter<'_>
    where
        K: AsRef<[u8]>,
        R: RangeBounds<K>,
    {
        let _measure = Measure::new(&M.tree_scan);

        let tx = match self.context.pagecache.begin() {
            Ok(tx) => tx,
            Err(e) => {
                return Iter {
                    tree: &self,
                    tx: Tx::new(0),
                    broken: Some(e),
                    done: false,
                    hi: ops::Bound::Unbounded,
                    lo: ops::Bound::Unbounded,
                    is_scan: false,
                    last_key: None,
                    last_id: None,
                };
            }
        };

        let lo = match range.start_bound() {
            ops::Bound::Included(ref end) => {
                ops::Bound::Included(end.as_ref().to_vec())
            }
            ops::Bound::Excluded(ref end) => {
                ops::Bound::Excluded(end.as_ref().to_vec())
            }
            ops::Bound::Unbounded => ops::Bound::Unbounded,
        };
        let hi = match range.end_bound() {
            ops::Bound::Included(ref end) => {
                ops::Bound::Included(end.as_ref().to_vec())
            }
            ops::Bound::Excluded(ref end) => {
                ops::Bound::Excluded(end.as_ref().to_vec())
            }
            ops::Bound::Unbounded => ops::Bound::Unbounded,
        };

        Iter {
            tree: &self,
            hi,
            lo,
            last_id: None,
            last_key: None,
            broken: None,
            done: false,
            is_scan: false,
            tx,
        }
    }

    /// Create a double-ended iterator over keys, starting at the provided key.
    ///
    /// # Examples
    ///
    /// ```
    /// let config = sled::ConfigBuilder::new().temporary(true).build();
    /// let t = sled::Db::start(config).unwrap();
    /// t.set(&[1], vec![10]);
    /// t.set(&[2], vec![20]);
    /// t.set(&[3], vec![30]);
    /// let mut iter = t.scan(&*vec![2]);
    /// // assert_eq!(iter.next(), Some(Ok(vec![2])));
    /// // assert_eq!(iter.next(), Some(Ok(vec![3])));
    /// // assert_eq!(iter.next(), None);
    /// ```
    pub fn keys<'a, K>(
        &'a self,
        key: K,
    ) -> impl 'a + DoubleEndedIterator<Item = Result<Vec<u8>>>
    where
        K: AsRef<[u8]>,
    {
        self.scan(key).keys()
    }

    /// Create a double-ended iterator over values, starting at the provided key.
    ///
    /// # Examples
    ///
    /// ```
    /// let config = sled::ConfigBuilder::new().temporary(true).build();
    /// let t = sled::Db::start(config).unwrap();
    /// t.set(&[1], vec![10]);
    /// t.set(&[2], vec![20]);
    /// t.set(&[3], vec![30]);
    /// let mut iter = t.scan(&*vec![2]);
    /// // assert_eq!(iter.next(), Some(Ok(vec![20])));
    /// // assert_eq!(iter.next(), Some(Ok(vec![30])));
    /// // assert_eq!(iter.next(), None);
    /// ```
    pub fn values<'a, K>(
        &'a self,
        key: K,
    ) -> impl 'a + DoubleEndedIterator<Item = Result<IVec>>
    where
        K: AsRef<[u8]>,
    {
        self.scan(key).values()
    }

    /// Returns the number of elements in this tree.
    ///
    /// Beware: performs a full O(n) scan under the hood.
    pub fn len(&self) -> usize {
        self.iter().count()
    }

    /// Returns `true` if the `Tree` contains no elements.
    pub fn is_empty(&self) -> bool {
        self.iter().next().is_none()
    }

    fn recursive_split<'g>(
        &self,
        path: Vec<(Cow<'g, Frag>, TreePtr<'g>)>,
        tx: &'g Tx,
    ) -> Result<()> {
        // to split, we pop the path, see if it's in need of split, recurse up
        // two-phase: (in prep for lock-free, not necessary for single threaded)
        //  1. half-split: install split on child, P
        //      a. allocate new right sibling page, Q
        //      b. locate split point
        //      c. create new consolidated pages for both sides
        //      d. add new node to pagetable
        //      e. merge split delta to original page P with physical pointer to Q
        //      f. if failed, free the new page
        //  2. parent update: install new index term on parent
        //      a. merge "index term delta record" to parent, containing:
        //          i. new bounds for P & Q
        //          ii. logical pointer to Q
        //
        //      (it's possible parent was merged in the mean-time, so if that's the
        //      case, we need to go up the path to the grandparent then down again
        //      or higher until it works)
        //  3. any traversing nodes that witness #1 but not #2 try to complete it
        //
        //  root is special case, where we need to hoist a new root

        let adjusted_max = |height| {
            // nodes toward the root are larger
            let threshold = std::cmp::min(height, 8) as u32;
            let multiplier = 2_u64.pow(threshold);
            self.context.blink_node_split_size as u64 * multiplier
        };

        for (height, window) in path.windows(2).rev().enumerate() {
            let (parent_frag, parent_ptr) = &window[0];
            let (node_frag, node_ptr) = &window[1];
            let node: &Node = node_frag.unwrap_base();
            if node.should_split(adjusted_max(height)) {
                // try to child split
                if let Some(parent_split) =
                    self.child_split(node, node_ptr.clone(), tx)?
                {
                    // now try to parent split
                    let parent_node = parent_frag.unwrap_base();

                    let success = self.parent_split(
                        parent_node.id,
                        parent_ptr.clone(),
                        parent_split.clone(),
                        tx,
                    )?;

                    if !success {
                        continue;
                    }
                }
            }
        }

        let (ref root_frag, ref root_ptr) = path[0];
        let root_node: &Node = root_frag.unwrap_base();

        if root_node.should_split(adjusted_max(path.len())) {
            if let Some(parent_split) =
                self.child_split(&root_node, root_ptr.clone(), tx)?
            {
                return self
                    .root_hoist(
                        root_node.id,
                        parent_split.to,
                        parent_split.at.clone(),
                        tx,
                    )
                    .map(|_| ());
            }
        }

        Ok(())
    }

    fn child_split<'g>(
        &self,
        node: &Node,
        node_cas_key: TreePtr<'g>,
        tx: &'g Tx,
    ) -> Result<Option<ParentSplit>> {
        let new_pid = self.context.pagecache.allocate(tx)?;
        trace!("allocated pid {} in child_split", new_pid);

        // split the node in half
        let rhs = node.split(new_pid);

        let child_split = Frag::ChildSplit(ChildSplit {
            at: rhs.lo.clone(),
            to: new_pid,
        });

        let parent_split = ParentSplit {
            at: rhs.lo.clone(),
            to: new_pid,
        };

        // install the new right side
        let new_ptr = loop {
            debug_delay();
            let res = self.context.pagecache.replace(
                new_pid,
                PagePtr::allocated(0),
                Frag::Base(rhs.clone()),
                tx,
            )?;

            // This may fail if the pagecache has relocated
            // the page since we allocated it.
            match res {
                Ok(r) => break r,
                Err(_) => continue,
            }
        };

        // try to install a child split on the left side
        let link = self.context.pagecache.link(
            node.id,
            node_cas_key,
            child_split,
            tx,
        )?;

        if link.is_err() {
            // if we failed, don't follow through with the parent split
            self.context
                .pagecache
                .free(new_pid, new_ptr, tx)?
                .expect("could not free allocated page");
            return Ok(None);
        }

        Ok(Some(parent_split))
    }

    fn parent_split<'g>(
        &self,
        parent_node_id: usize,
        parent_cas_key: TreePtr<'g>,
        parent_split: ParentSplit,
        tx: &'g Tx,
    ) -> Result<bool> {
        // install parent split
        self.context
            .pagecache
            .link(
                parent_node_id,
                parent_cas_key,
                Frag::ParentSplit(parent_split.clone()),
                tx,
            )
            .map(|r| r.is_ok())
    }

    fn root_hoist<'g>(
        &self,
        from: PageId,
        to: PageId,
        at: IVec,
        tx: &'g Tx,
    ) -> Result<()> {
        // hoist new root, pointing to lhs & rhs
        let new_root_pid = self.context.pagecache.allocate(tx)?;
        debug!("allocated pid {} in root_hoist", new_root_pid);

        let root_lo = b"";
        let mut new_root_vec = vec![];
        new_root_vec.push((vec![0].into(), from));

        let encoded_at = prefix_encode(root_lo, &*at);
        new_root_vec.push((encoded_at, to));
        let new_root = Frag::Base(Node {
            id: new_root_pid,
            data: Data::Index(new_root_vec),
            next: None,
            lo: vec![].into(),
            hi: vec![].into(),
        });

        debug_delay();

        let new_root_ptr = self
            .context
            .pagecache
            .replace(
                new_root_pid,
                PagePtr::allocated(0),
                new_root.clone(),
                tx,
            )?
            .expect("should be able to install newly allocated page");

        debug_delay();
        let cas = self.context.pagecache.cas_root_in_meta(
            self.tree_id.clone(),
            Some(from),
            Some(new_root_pid),
            tx,
        );
        if cas.is_ok() {
            debug!(
                "root hoist from {} to {} successful",
                from, new_root_pid
            );

            // we spin in a cas loop because it's possible
            // 2 threads are at this point, and we don't want
            // to cause roots to diverge between meta and
            // our version.
            while self.root.compare_and_swap(
                from,
                new_root_pid,
                SeqCst,
            ) != from
            {}

            Ok(())
        } else {
            debug!(
                "root hoist from {} to {} failed: {:?}",
                from, new_root_pid, cas
            );
            self.context
                .pagecache
                .free(new_root_pid, new_root_ptr, tx)?
                .expect("could not free allocated page");

            Ok(())
        }
    }

    fn get_internal<'g, K: AsRef<[u8]>>(
        &self,
        key: K,
        tx: &'g Tx,
    ) -> Result<(Path<'g>, Option<&'g IVec>)> {
        let path = self.path_for_key(key.as_ref(), tx)?;

        let ret = path.last().and_then(|(last_frag, _tree_ptr)| {
            let last_node = last_frag.unwrap_base();
            let data = &last_node.data;
            let items =
                data.leaf_ref().expect("last_node should be a leaf");
            let search = items
                .binary_search_by(|&(ref k, ref _v)| {
                    prefix_cmp_encoded(k, key.as_ref(), &last_node.lo)
                })
                .ok();

            search.map(|idx| &items[idx].1)
        });

        Ok((path, ret))
    }

    #[doc(hidden)]
    pub fn key_debug_str<K: AsRef<[u8]>>(&self, key: K) -> String {
        let tx = self.context.pagecache.begin().unwrap();

        let path = self.path_for_key(key.as_ref(), &tx).expect(
            "path_for_key should always return at least 2 nodes, \
             even if the key being searched for is not present",
        );
        let mut ret = String::new();
        for (node, _ptr) in &path {
            ret.push_str(&*format!("\n{:?}", node));
        }

        tx.flush();

        ret
    }

    /// returns the traversal path, completing any observed
    /// partially complete splits or merges along the way.
    pub(crate) fn path_for_key<'g, K: AsRef<[u8]>>(
        &self,
        key: K,
        tx: &'g Tx,
    ) -> Result<Vec<(&'g Frag, TreePtr<'g>)>> {
        let _measure = Measure::new(&M.tree_traverse);

        let mut cursor = self.root.load(SeqCst);
        let mut path: Vec<(&'g Frag, TreePtr<'g>)> = vec![];

        // unsplit_parent is used for tracking need
        // to complete partial splits.
        let mut unsplit_parent: Option<usize> = None;

        let mut not_found_loops = 0;
        loop {
            if cursor == usize::max_value() {
                // this collection has been explicitly removed
                return Err(Error::CollectionNotFound(
                    self.tree_id.clone(),
                ));
            }
            let get_cursor =
                self.context.pagecache.get(cursor, tx)?;

            if get_cursor.is_free() || get_cursor.is_allocated() {
                // restart search from the tree's root
                not_found_loops += 1;
                debug_assert_ne!(
                    not_found_loops, 10_000,
                    "cannot find pid {} in path_for_key",
                    cursor
                );
                cursor = self.root.load(SeqCst);
                continue;
            }

            let (frag, cas_key) = match get_cursor {
                PageGet::Materialized(node, cas_key) => {
                    (node, cas_key)
                }
                broken => {
                    return Err(Error::ReportableBug(format!(
                        "got non-base node while traversing tree: {:?}",
                        broken
                    )));
                }
            };

            let node = frag.unwrap_base();

            // TODO this may need to change when handling (half) merges
            assert!(
                node.lo.as_ref() <= key.as_ref(),
                "overshot key somehow"
            );

            // half-complete split detect & completion
            // (when hi is empty, it means it's unbounded)
            if !node.hi.is_empty() && node.hi.as_ref() <= key.as_ref()
            {
                // we have encountered a child split, without
                // having hit the parent split above.
                cursor = node.next.expect(
                    "if our hi bound is not Inf (inity), \
                     we should have a right sibling",
                );
                if unsplit_parent.is_none() && !path.is_empty() {
                    unsplit_parent = Some(path.len() - 1);
                }
                continue;
            } else if let Some(idx) = unsplit_parent.take() {
                // we have found the proper page for
                // our split.
                let (parent_frag, parent_ptr) = &path[idx];
                let parent_node = parent_frag.unwrap_base();

                let ps = Frag::ParentSplit(ParentSplit {
                    at: node.lo.clone(),
                    to: node.id,
                });

                let link = self.context.pagecache.link(
                    parent_node.id,
                    parent_ptr.clone(),
                    ps,
                    tx,
                )?;
                if let Ok(_new_key) = link {
                    // TODO set parent's cas_key (not this cas_key) to
                    // new_key in the path, along with updating the
                    // parent's node in the path vec. if we don't do
                    // both, we lose the newly appended parent split.
                }
            }

            path.push((frag, cas_key.clone()));

            match path
                .last()
                .expect("we just pushed to path, so it's not empty")
                .0
                .unwrap_base()
                .data
            {
                Data::Index(ref ptrs) => {
                    let old_cursor = cursor;

                    let search = binary_search_lub(
                        ptrs,
                        |&(ref k, ref _v)| {
                            prefix_cmp_encoded(
                                k,
                                key.as_ref(),
                                &node.lo,
                            )
                        },
                    );

                    // This might be none if ord is Less and we're
                    // searching for the empty key
                    let index =
                        search.expect("failed to traverse index");

                    cursor = ptrs[index].1;

                    if cursor == old_cursor {
                        panic!("stuck in page traversal loop");
                    }
                }
                Data::Leaf(_) => {
                    break;
                }
            }
        }

        Ok(path)
    }

    // Remove all pages for this tree from the underlying
    // PageCache. This will leave orphans behind if
    // the tree crashes during gc.
    pub(crate) fn gc_pages(
        &self,
        mut leftmost_chain: Vec<PageId>,
    ) -> Result<()> {
        let tx = self.context.pagecache.begin()?;

        while let Some(mut pid) = leftmost_chain.pop() {
            loop {
                let get_cursor =
                    self.context.pagecache.get(pid, &tx)?;

                let (node, key) = match get_cursor {
                    PageGet::Materialized(node, key) => {
                        (node, key)
                    }
                    PageGet::Free(_) => {
                        error!("encountered Free node while GC'ing tree");
                        break;
                    }
                    broken => {
                        return Err(Error::ReportableBug(format!(
                            "got non-base node while GC'ing tree: {:?}",
                            broken
                        )))
                    }
                };

                let ret = self.context.pagecache.free(
                    pid,
                    key.clone(),
                    &tx,
                )?;

                if ret.is_ok() {
                    let next_pid =
                        node.unwrap_base().next.unwrap_or(0);
                    if next_pid == 0 {
                        break;
                    }
                    assert_ne!(pid, next_pid);
                    pid = next_pid;
                }
            }
        }

        Ok(())
    }
}

impl Debug for Tree {
    fn fmt(
        &self,
        f: &mut fmt::Formatter<'_>,
    ) -> std::result::Result<(), fmt::Error> {
        let tx = self.context.pagecache.begin().unwrap();

        let mut pid = self.root.load(SeqCst);
        let mut left_most = pid;
        let mut level = 0;

        f.write_str("Tree: \n\t")?;
        self.context.pagecache.fmt(f)?;
        f.write_str("\tlevel 0:\n")?;

        loop {
            let get_res = self.context.pagecache.get(pid, &tx);
            let node = match get_res {
                Ok(PageGet::Materialized(ref frag, ref _ptr)) => {
                    frag.unwrap_base()
                }
                broken => panic!(
                    "pagecache returned non-base node: {:?}",
                    broken
                ),
            };

            f.write_str("\t\t")?;
            node.fmt(f)?;
            f.write_str("\n")?;

            if let Some(next_pid) = node.next {
                pid = next_pid;
            } else {
                // we've traversed our level, time to bump down
                let left_get_res =
                    self.context.pagecache.get(left_most, &tx);
                let left_node = match left_get_res {
                    Ok(PageGet::Materialized(mf, ..)) => {
                        mf.unwrap_base()
                    }
                    broken => panic!(
                        "pagecache returned non-base node: {:?}",
                        broken
                    ),
                };

                match &left_node.data {
                    Data::Index(ptrs) => {
                        if let Some(&(ref _sep, ref next_pid)) =
                            ptrs.first()
                        {
                            pid = *next_pid;
                            left_most = *next_pid;
                            level += 1;
                            f.write_str(&*format!(
                                "\n\tlevel {}:\n",
                                level
                            ))?;
                        } else {
                            panic!("trying to debug print empty index node");
                        }
                    }
                    Data::Leaf(_items) => {
                        // we've reached the end of our tree, all leafs are on
                        // the lowest level.
                        break;
                    }
                }
            }
        }

        tx.flush();

        Ok(())
    }
}<|MERGE_RESOLUTION|>--- conflicted
+++ resolved
@@ -361,31 +361,14 @@
             let link = self
                 .context
                 .pagecache
-<<<<<<< HEAD
                 .link(node_id, leaf_ptr, frag, &tx)?;
-=======
-                .link(node_id, leaf_ptr, frag, &tx);
-            match link {
-                Ok(_) => {
-                    if let Some(res) = subscriber_reservation.take() {
-                        let event = if let Some(new) = new {
-                            subscription::Event::Set(
-                                key.as_ref().to_vec(),
-                                new,
-                            )
-                        } else {
-                            subscription::Event::Del(
-                                key.as_ref().to_vec(),
-                            )
-                        };
->>>>>>> 922ce5a8
 
             if link.is_ok() {
                 if let Some(res) = subscriber_reservation.take() {
                     let event = if let Some(n) = new {
                         subscription::Event::Set(
                             key.as_ref().to_vec(),
-                            n.clone(),
+                            new,
                         )
                     } else {
                         subscription::Event::Del(
@@ -441,50 +424,14 @@
                 leaf_ptr.clone(),
                 frag.clone(),
                 &tx,
-<<<<<<< HEAD
             )?;
             if let Ok(new_cas_key) = link {
                 // success
                 if let Some(res) = subscriber_reservation.take() {
                     let event = subscription::Event::Set(
                         key.as_ref().to_vec(),
-                        value.clone(),
+                        value,
                     );
-=======
-            );
-            match link {
-                Ok(new_cas_key) => {
-                    // success
-                    if let Some(res) = subscriber_reservation.take() {
-                        let event = subscription::Event::Set(
-                            key.as_ref().to_vec(),
-                            value,
-                        );
-
-                        res.complete(event);
-                    }
-
-                    if node.should_split(
-                        self.context.blink_node_split_size as u64,
-                    ) {
-                        let mut path2 = path
-                            .iter()
-                            .map(|&(f, ref p)| {
-                                (Cow::Borrowed(f), p.clone())
-                            })
-                            .collect::<Vec<(Cow<'_, Frag>, _)>>();
-                        let mut node2 = node.clone();
-                        node2.apply(
-                            &frag,
-                            self.context.merge_operator,
-                        );
-                        let frag2 = Cow::Owned(Frag::Base(node2));
-                        path2.push((frag2, new_cas_key));
-                        self.recursive_split(path2, &tx)?;
-                    }
-
-                    tx.flush();
->>>>>>> 922ce5a8
 
                     res.complete(event);
                 }
@@ -663,26 +610,14 @@
                 leaf_ptr.clone(),
                 frag.clone(),
                 &tx,
-<<<<<<< HEAD
             )?;
             if let Ok(new_cas_key) = link {
                 // success
                 if let Some(res) = subscriber_reservation.take() {
                     let event = subscription::Event::Merge(
                         key.as_ref().to_vec(),
-                        value.clone(),
+                        value,
                     );
-=======
-            );
-            match link {
-                Ok(new_cas_key) => {
-                    // success
-                    if let Some(res) = subscriber_reservation.take() {
-                        let event = subscription::Event::Merge(
-                            key.as_ref().to_vec(),
-                            value,
-                        );
->>>>>>> 922ce5a8
 
                     res.complete(event);
                 }
